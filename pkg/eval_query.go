package main

import (
	"fmt"
	"math"
	"regexp"
	"strings"
	"time"

	"github.com/dlclark/regexp2"
)

/* var NumberOnlyRegexp = regexp.MustCompile(`^[+-]?\d+(\.\d+)?$`) */

var timeSeriesMacroRegexp = regexp.MustCompile(`\$timeSeries\b`)
var timeSeriesMsMacroRegexp = regexp.MustCompile(`\$timeSeriesMs\b`)
var naturalTimeSeriesMacroRegexp = regexp.MustCompile(`\$naturalTimeSeries\b`)
var timeFilterMacroRegexp = regexp.MustCompile(`\$timeFilter\b`)
var timeFilterMsMacroRegexp = regexp.MustCompile(`\$timeFilterMs\b`)
var tableMacroRegexp = regexp.MustCompile(`\$table\b`)
var fromMacroRegexp = regexp.MustCompile(`\$from\b`)
var toMacroRegexp = regexp.MustCompile(`\$to\b`)
var dateColMacroRegexp = regexp.MustCompile(`\$dateCol\b`)
var dateTimeColMacroRegexp = regexp.MustCompile(`\$dateTimeCol\b`)
var intervalMacroRegexp = regexp.MustCompile(`\$interval\b`)
var timeFilterByColumnMacroRegexp = regexp.MustCompile(`\$timeFilterByColumn\(([\w_]+)\)`)
var timeFilter64ByColumnMacroRegexp = regexp.MustCompile(`\$timeFilter64ByColumn\(([\w_]+)\)`)

var fromMsMacroRegexp = regexp.MustCompile(`\$__from\b`)
var toMsMacroRegexp = regexp.MustCompile(`\$__to\b`)
var intervalMsMacroRegexp = regexp.MustCompile(`\$__interval_ms\b`)

type EvalQuery struct {
	RefId          string `json:"refId"`
	RuleUid        string
	RawQuery       bool   `json:"rawQuery"`
	Query          string `json:"query"`
	DateTimeCol    string `json:"dateTimeColDataType"`
	DateCol        string `json:"dateColDataType"`
	DateTimeType   string `json:"dateTimeType"`
	Extrapolate    bool   `json:"extrapolate"`
	SkipComments   bool   `json:"skip_comments"`
	AddMetadata    bool   `json:"add_metadata"`
	Format         string `json:"format"`
	Round          string `json:"round"`
	IntervalFactor int    `json:"intervalFactor"`
	Interval       string `json:"interval"`
	IntervalSec    int
	IntervalMs     int
	Database       string `json:"database"`
	Table          string `json:"table"`
	MaxDataPoints  int64
	From           time.Time
	To             time.Time
}

func (q *EvalQuery) ApplyMacrosAndTimeRangeToQuery() (string, error) {
	query, err := q.replace(q.Query)
	if err != nil {
		return "", err
	}
	return query, nil
}

func (q *EvalQuery) replace(query string) (string, error) {
	var err error
	query = strings.Trim(query, " \xA0\t\r\n")
	if q.DateTimeType == "" {
		q.DateTimeType = "DATETIME"
	}
	/* @TODO research other data sources how they calculate MaxDataPoints on unified alerts */
	if q.IntervalFactor == 0 {
		q.IntervalFactor = 1
	}
	i := 1 * time.Second
	ms := 1 * time.Millisecond
	if q.Interval != "" {
		duration, err := time.ParseDuration(q.Interval)
		if err != nil {
			return "", err
		}
		q.IntervalSec = int(math.Floor(duration.Seconds()))
		q.IntervalMs = int(duration.Milliseconds())
	}
	if q.IntervalSec <= 0 {
		if q.MaxDataPoints > 0 {
			i = q.To.Sub(q.From) / time.Duration(q.MaxDataPoints)
		} else {
			i = q.To.Sub(q.From) / 100
		}
		if i > 1*time.Millisecond && q.IntervalMs <= 0 {
			ms = i
		}
		if i < 1*time.Second {
			i = 1 * time.Second
		}
		q.IntervalSec, err = q.convertInterval(fmt.Sprintf("%fs", math.Floor(i.Seconds())), q.IntervalFactor, false)
		if err != nil {
			return "", err
		}
	}
	if q.IntervalMs <= 0 {
		q.IntervalMs, err = q.convertInterval(fmt.Sprintf("%dms", ms.Milliseconds()), q.IntervalFactor, true)
		if err != nil {
			return "", err
		}
	}
	scanner := newScanner(query)
	ast, err := scanner.toAST()
	if err != nil {
		return "", fmt.Errorf("parse AST error: %v ", err)
	}
	topQueryAST := ast

	query, err = q.applyMacros(query, topQueryAST)
	if err != nil {
		return "", fmt.Errorf("applyMacros error: %v", err)
	}

	if q.SkipComments {
		query, err = scanner.RemoveComments(query)
		if err != nil {
			return "", err
		}
	}

	if q.AddMetadata {
		query = scanner.AddMetadata(query, q)
	}

	query, err = q.unescape(query)
	if err != nil {
		return "", err
	}

	timeFilter := q.getDateTimeFilter(q.DateTimeType)
	timeFilterMs := q.getDateTimeFilterMs(q.DateTimeType)
	if q.DateCol != "" {
		timeFilter = q.getDateFilter() + " AND " + timeFilter
		timeFilterMs = q.getDateFilter() + " AND " + timeFilterMs
	}

	table := q.escapeTableIdentifier(q.Table)
	if q.Database != "" {
		table = q.escapeTableIdentifier(q.Database) + "." + table
	}

	myRound, err := q.convertInterval(q.Round, q.IntervalFactor, false)
	if err != nil {
		return "", err
	}
	if q.Round == "$step" {
		myRound = q.IntervalSec
	}
	from := q.convertTimestamp(q.round(q.From, myRound))
	to := q.convertTimestamp(q.round(q.To, myRound))

	query = timeSeriesMacroRegexp.ReplaceAllString(query, strings.Replace(q.getTimeSeries(q.DateTimeType), "$", "$$", -1))
	query = timeSeriesMsMacroRegexp.ReplaceAllString(query, strings.Replace(q.getTimeSeriesMs(q.DateTimeType), "$", "$$", -1))
	query = naturalTimeSeriesMacroRegexp.ReplaceAllString(query, strings.Replace(q.getNaturalTimeSeries(q.DateTimeType, from, to), "$", "$$", -1))
	query = timeFilterMacroRegexp.ReplaceAllString(query, strings.Replace(timeFilter, "$", "$$", -1))
	query = timeFilterMsMacroRegexp.ReplaceAllString(query, strings.Replace(timeFilterMs, "$", "$$", -1))
	query = tableMacroRegexp.ReplaceAllString(query, table)
	query = fromMacroRegexp.ReplaceAllString(query, fmt.Sprintf("%d", from))
	query = toMacroRegexp.ReplaceAllString(query, fmt.Sprintf("%d", to))
	query = fromMsMacroRegexp.ReplaceAllString(query, fmt.Sprintf("%d", q.From.UnixMilli()))
	query = toMsMacroRegexp.ReplaceAllString(query, fmt.Sprintf("%d", q.To.UnixMilli()))
	query = dateColMacroRegexp.ReplaceAllString(query, q.escapeIdentifier(q.DateCol))
	query = dateTimeColMacroRegexp.ReplaceAllString(query, q.escapeIdentifier(q.DateTimeCol))
	query = intervalMacroRegexp.ReplaceAllString(query, fmt.Sprintf("%d", q.IntervalSec))
	query = intervalMsMacroRegexp.ReplaceAllString(query, fmt.Sprintf("%d", q.IntervalMs))

	query = q.replaceTimeFilters(query, myRound)

	return query, nil
}

func (q *EvalQuery) escapeIdentifier(identifier string) string {
	if regexp.MustCompile(`^[a-zA-Z][0-9a-zA-Z_]+$`).MatchString(identifier) || regexp.MustCompile(`\(.*\)`).MatchString(identifier) || regexp.MustCompile(`[/*+\-]`).MatchString(identifier) {
		return identifier
	} else {
		return `"` + strings.Replace(identifier, `"`, `\"`, -1) + `"`
	}
}

func (q *EvalQuery) escapeTableIdentifier(identifier string) string {
	if regexp.MustCompile(`^[a-zA-Z][0-9a-zA-Z_]+$`).MatchString(identifier) {
		return identifier
	} else {
		return "`" + strings.Replace(identifier, "`", "\\`", -1) + "`"
	}
}

func (q *EvalQuery) replaceRegexpWithCallBack(re *regexp.Regexp, str string, replacer func([]string) string) string {
	result := ""
	lastIndex := 0
	for _, v := range re.FindAllSubmatchIndex([]byte(str), -1) {
		var groups []string
		for i := 0; i < len(v); i += 2 {
			groups = append(groups, str[v[i]:v[i+1]])
		}
		result += str[lastIndex:v[0]] + replacer(groups)
		lastIndex = v[1]
	}
	return result + str[lastIndex:]
}

func (q *EvalQuery) replaceTimeFilters(query string, round int) string {
	from := q.round(q.From, round)
	to := q.round(q.To, round)

	// Extend date range to be sure that first and last points
	// data is not affected by round
	if round > 0 {
		to = to.Add(time.Duration((round*2)-1) * time.Second)
		from = from.Add(-time.Duration((round*2)-1) * time.Second)
	}

	fromTS := q.convertTimestamp(from)
	toTS := q.convertTimestamp(to)

	query = q.replaceRegexpWithCallBack(timeFilterByColumnMacroRegexp, query, func(groups []string) string {
		return q.getFilterSqlForDateTime(groups[1], q.DateTimeType)
	})

	query = q.replaceRegexpWithCallBack(timeFilter64ByColumnMacroRegexp, query, func(groups []string) string {
		return q.getFilterSqlForDateTime(groups[1], "DATETIME64")
	})

	query = fromMacroRegexp.ReplaceAllString(query, fmt.Sprintf("%d", fromTS))
	query = toMacroRegexp.ReplaceAllString(query, fmt.Sprintf("%d", toTS))

	query = fromMsMacroRegexp.ReplaceAllString(query, fmt.Sprintf("%d", from.UnixMilli()))
	query = toMsMacroRegexp.ReplaceAllString(query, fmt.Sprintf("%d", to.UnixMilli()))

	return query
}

func (q *EvalQuery) getFilterSqlForDateTime(columnName string, dateTimeType string) string {
	var convertFn = q.getConvertFn(dateTimeType)
	var from = "$from"
	var to = "$to"
	if dateTimeType == "DATETIME64" {
		from = "$__from/1000"
		to = "$__to/1000"
	}
	return fmt.Sprintf("%s >= %s AND %s <= %s", columnName, convertFn(from), columnName, convertFn(to))
}

func (q *EvalQuery) getConvertFn(dateTimeType string) func(string) string {
	return func(t string) string {
		if dateTimeType == "DATETIME" {
			return "toDateTime(" + t + ")"
		}

		if dateTimeType == "DATETIME64" {
			return "toDateTime64(" + t + ", 3)"
		}
		return t
	}
}

func (q *EvalQuery) applyMacros(query string, ast *EvalAST) (string, error) {
	if q.contain(ast, "$columns") {
		return q.columns(query, ast)
	}
	if q.contain(ast, "$rateColumnsAggregated") {
		return q.rateColumnsAggregated(query, ast)
	}
	if q.contain(ast, "$rateColumns") {
		return q.rateColumns(query, ast)
	}
	if q.contain(ast, "$rate") {
		return q.rate(query, ast)
	}
	if q.contain(ast, "$perSecond") {
		return q.perSecond(query, ast)
	}
	if q.contain(ast, "$perSecondColumns") {
		return q.perSecondColumns(query, ast)
	}
	if q.contain(ast, "$perSecondColumnsAggregated") {
		return q.perSecondColumnsAggregated(query, ast)
	}
	if q.contain(ast, "$delta") {
		return q.delta(query, ast)
	}
	if q.contain(ast, "$deltaColumns") {
		return q.deltaColumns(query, ast)
	}
	if q.contain(ast, "$increase") {
		return q.increase(query, ast)
	}
	if q.contain(ast, "$increaseColumns") {
		return q.increaseColumns(query, ast)
	}
	if q.contain(ast, "$increaseColumnsAggregated") {
		return q.increaseColumnsAggregated(query, ast)
	}
	return query, nil
}

func (q *EvalQuery) contain(ast *EvalAST, field string) bool {
	value, hasValue := ast.Obj[field]
	return hasValue && value != nil && len(value.(*EvalAST).Arr) > 0
}

func (q *EvalQuery) _parseMacro(macro string, query string) ([]string, error) {
	var mLen = len(macro)
	var mPos = strings.Index(query, macro)
	if mPos == -1 || query[mPos:mPos+mLen+1] != macro+"(" {
		return []string{query, ""}, nil
	}
	var fromIndex, err = q._fromIndex(query, macro)
	if err != nil {
		return nil, err
	}
	return []string{query[0:mPos], query[fromIndex:]}, nil
}

func (q *EvalQuery) columns(query string, ast *EvalAST) (string, error) {
	macroQueries, err := q._parseMacro("$columns", query)
	if err != nil {
		return "", err
	}
	beforeMacrosQuery, fromQuery := macroQueries[0], macroQueries[1]
	if len(fromQuery) < 1 {
		return query, nil
	}
	args := ast.Obj["$columns"].(*EvalAST).Arr
	if args == nil || len(args) != 2 {
		return "", fmt.Errorf("amount of arguments must equal 2 for $columns func. Parsed arguments are: %v", ast.Obj["$columns"])
	}
	return q._columns(args[0].(string), args[1].(string), beforeMacrosQuery, fromQuery)
}

func (q *EvalQuery) _columns(key, value, beforeMacrosQuery, fromQuery string) (string, error) {
	if key[len(key)-1] == ')' || value[len(value)-1] == ')' {
		return "", fmt.Errorf("some of passed arguments are without aliases: %s, %s", key, value)
	}
	var keySplit = strings.Split(strings.Trim(key, " \xA0\t\r\n"), " ")
	var keyAlias = keySplit[len(keySplit)-1]
	var valueSplit = strings.Split(strings.Trim(value, " \xA0\t\r\n"), " ")
	var valueAlias = valueSplit[len(valueSplit)-1]
	var groupByQuery = " GROUP BY t, " + keyAlias
	var orderByQuery = " ORDER BY t, " + keyAlias
	var havingQuery = ""
	if matched, err := regexp.MatchString(`(?mi)^\s*FROM\s*\(`, fromQuery); err == nil && !matched {
		var groupByIndex = findKeywordOutsideBrackets(strings.ToLower(fromQuery), "group by")
		var havingIndex = findKeywordOutsideBrackets(strings.ToLower(fromQuery), "having")
		var orderByIndex = findKeywordOutsideBrackets(strings.ToLower(fromQuery), "order by")

		if havingIndex >= 0 && orderByIndex >= 0 && havingIndex >= orderByIndex {
			return "", fmt.Errorf("ORDER BY clause shall be before HAVING")
		}

		if groupByIndex >= 0 && orderByIndex >= 0 && groupByIndex >= orderByIndex {
			return "", fmt.Errorf("GROUP BY clause shall be before ORDER BY")
		}

		if groupByIndex >= 0 && havingIndex >= 0 && groupByIndex >= havingIndex {
			return "", fmt.Errorf("GROUP BY clause shall be before HAVING")
		}

		if orderByIndex != -1 {
			orderByQuery = " " + fromQuery[orderByIndex:]
			fromQuery = fromQuery[0 : orderByIndex-1]
		}
		if havingIndex != -1 {
			havingQuery = " " + fromQuery[havingIndex:]
			fromQuery = fromQuery[0 : havingIndex-1]
		}
		if groupByIndex != -1 {
			groupByQuery = " " + fromQuery[groupByIndex:]
			fromQuery = fromQuery[0 : groupByIndex-1]
		}
	}
	fromQuery = q._applyTimeFilter(fromQuery)

	return beforeMacrosQuery + "SELECT" +
		" t," +
		" groupArray((" + keyAlias + ", " + valueAlias + ")) AS groupArr" +
		" FROM (" +
		" SELECT $timeSeries AS t" +
		", " + key +
		", " + value + " " +
		fromQuery +
		groupByQuery +
		havingQuery +
		orderByQuery +
		")" +
		" GROUP BY t" +
		" ORDER BY t", nil
}

func findKeywordOutsideBrackets(query, keyword string) int {
	bracketDepth := 0
	keywordRegex := regexp.MustCompile("(?i)" + regexp.QuoteMeta(keyword)) // Case-insensitive match

	for i := 0; i < len(query); i++ {
		switch query[i] {
		case '(':
			bracketDepth++
		case ')':
			if bracketDepth > 0 {
				bracketDepth--
			}
		default:
			if bracketDepth == 0 {
				// Check if the current segment matches the keyword
				if keywordRegex.MatchString(query[i:]) {
					// Check if this match is really starting at i
					if matchIndexes := keywordRegex.FindStringIndex(query[i:]); matchIndexes != nil && matchIndexes[0] == 0 {
						return i // Match found at index i
					}
				}
			}
		}
	}

	return -1 // No match found
}

func (q *EvalQuery) rateColumns(query string, ast *EvalAST) (string, error) {
	macroQueries, err := q._parseMacro("$rateColumns", query)
	if err != nil {
		return "", err
	}
	beforeMacrosQuery, fromQuery := macroQueries[0], macroQueries[1]
	if len(fromQuery) < 1 {
		return query, nil
	}
	var args = ast.Obj["$rateColumns"].(*EvalAST).Arr
	if args == nil || len(args) != 2 {
		return "", fmt.Errorf("amount of arguments must equal 2 for $rateColumns func. Parsed arguments are: %v", args)
	}

	query, err = q._columns(args[0].(string), args[1].(string), "", fromQuery)
	if err != nil {
		return "", err
	}
	return beforeMacrosQuery + "SELECT t" +
		", arrayMap(a -> (a.1, a.2/runningDifference( t/1000 )), groupArr)" +
		" FROM (" +
		query +
		")", nil
}

func (q *EvalQuery) _prepareColumnsAggregated(macroName string, query string, ast *EvalAST) (string, string, string, string, string, string, string, []string, []string, []string, error) {
	macroQueries, err := q._parseMacro(macroName, query)
	if err != nil {
		return "", "", "", "", "", "", "", nil, nil, nil, err
	}

	beforeMacrosQuery, fromQuery := macroQueries[0], macroQueries[1]
	if len(fromQuery) < 1 {
		return "", "", "", "", "", "", "", nil, nil, nil, nil
	}
	var args = ast.Obj[macroName].(*EvalAST).Arr

	if args == nil || len(args) < 4 {
		return "", "", "", "", "", "", "", nil, nil, nil, fmt.Errorf("expect 2 or more amount of arguments for $*ColumnsAggregated macro functions. Parsed arguments are: %v", args)
	}

	var havingIndex = strings.Index(strings.ToLower(fromQuery), "having")
	var having = ""

	if havingIndex != -1 {
		having = " " + fromQuery[havingIndex:]
		fromQuery = fromQuery[0 : havingIndex-1]
	}
	fromQuery = q._applyTimeFilter(fromQuery)

	var key = args[0].(string)
	var keySplit = strings.Split(strings.Trim(key, " \xA0\t\r\n"), " ")
	var keyAlias = keySplit[len(keySplit)-1]
	var subKey = args[1].(string)
	var subKeySplit = strings.Split(strings.Trim(subKey, " \xA0\t\r\n"), " ")
	var subKeyAlias = subKeySplit[len(subKeySplit)-1]

	if len(args)%2 != 0 {
		return "", "", "", "", "", "", "", nil, nil, nil, fmt.Errorf("wrong arguments count, expect argument pairs aggregate function and value for "+macroName+" function. Parsed arguments are: %v", args)
	}
	var values []string
	var aliases []string
	var aggFuncs []string
	for i := 2; i < len(args); i += 2 {
		aggFuncs = append(aggFuncs, args[i].(string))

		value := args[i+1].(string)
		aliasSplit := strings.Split(strings.Trim(value, " \xA0\t\r\n"), " ")
		alias := aliasSplit[len(aliasSplit)-1]
		aliases = append(aliases, alias)

		if len(aliasSplit) > 1 {
			value = strings.Join(aliasSplit[:len(aliasSplit)-1], " ")
			value = strings.TrimSuffix(strings.TrimSuffix(value, " AS"), " as")
		}

		if !strings.Contains(value, "(") {
			value = "max(" + value + ")"
		}
		values = append(values, value+" AS "+alias)
	}
	return beforeMacrosQuery, fromQuery, having, key, keyAlias, subKey, subKeyAlias, values, aliases, aggFuncs, nil
}

func (q *EvalQuery) _formatColumnsAggregatedSQL(beforeMacrosQuery string, fromQuery string, key string, keyAlias string, subKey string, subKeyAlias string, values []string, finalValues []string, finalAggregatedValues []string, having string) string {
	return beforeMacrosQuery +
		"SELECT t, " + keyAlias + ", " + strings.Join(finalAggregatedValues, ", ") +
		" FROM (" +
		"  SELECT t, " + keyAlias + ", " + subKeyAlias + ", " + strings.Join(finalValues, ", ") +
		"  FROM (" +
		"   SELECT $timeSeries AS t, " + key + ", " + subKey + ", " + strings.Join(values, ", ") +
		"   " + fromQuery +
		"   GROUP BY " + keyAlias + ", " + subKeyAlias + ", t " + having +
		"   ORDER BY " + keyAlias + ", " + subKeyAlias + ", t" +
		"  )" +
		" ) " +
		"GROUP BY " + keyAlias + ", t ORDER BY " + keyAlias + ", t"
}

func (q *EvalQuery) rateColumnsAggregated(query string, ast *EvalAST) (string, error) {
	beforeMacrosQuery, fromQuery, having, key, keyAlias, subKey, subKeyAlias, values, aliases, aggFuncs, err := q._prepareColumnsAggregated("$rateColumnsAggregated", query, ast)
	if err != nil {
		return "", err
	}
	if len(fromQuery) < 1 {
		return query, nil
	}
	var finalAggregatedValues []string
	var finalValues []string
	for i, a := range aliases {
		finalAggregatedValues = append(finalAggregatedValues, aggFuncs[i]+"("+a+"Rate) AS "+a+"RateAgg")
		finalValues = append(finalValues, a+" / runningDifference(t / 1000) AS "+a+"Rate")
	}

	return q._formatColumnsAggregatedSQL(beforeMacrosQuery, fromQuery, key, keyAlias, subKey, subKeyAlias, values, finalValues, finalAggregatedValues, having), nil
}

func (q *EvalQuery) perSecondColumnsAggregated(query string, ast *EvalAST) (string, error) {
	beforeMacrosQuery, fromQuery, having, key, keyAlias, subKey, subKeyAlias, values, aliases, aggFuncs, err := q._prepareColumnsAggregated("$perSecondColumnsAggregated", query, ast)
	if err != nil {
		return "", err
	}
	if len(fromQuery) < 1 {
		return query, nil
	}
	var finalAggregatedValues []string
	var finalValues []string
	for i, a := range aliases {
		finalAggregatedValues = append(finalAggregatedValues, aggFuncs[i]+"("+a+"PerSecond) AS "+a+"PerSecondAgg")
		finalValues = append(finalValues, "if(runningDifference("+a+") < 0 OR neighbor("+subKeyAlias+",-1,"+subKeyAlias+") != "+subKeyAlias+", nan, runningDifference("+a+") / runningDifference(t / 1000)) AS "+a+"PerSecond")
	}

	return q._formatColumnsAggregatedSQL(beforeMacrosQuery, fromQuery, key, keyAlias, subKey, subKeyAlias, values, finalValues, finalAggregatedValues, having), nil
}

func (q *EvalQuery) increaseColumnsAggregated(query string, ast *EvalAST) (string, error) {
	beforeMacrosQuery, fromQuery, having, key, keyAlias, subKey, subKeyAlias, values, aliases, aggFuncs, err := q._prepareColumnsAggregated("$increaseColumnsAggregated", query, ast)
	if err != nil {
		return "", err
	}
	if len(fromQuery) < 1 {
		return query, nil
	}
	var finalAggregatedValues []string
	var finalValues []string
	for i, a := range aliases {
		finalAggregatedValues = append(finalAggregatedValues, aggFuncs[i]+"("+a+"Increase) AS "+a+"IncreaseAgg")
		finalValues = append(finalValues, "if(runningDifference("+a+") < 0 OR neighbor("+subKeyAlias+",-1,"+subKeyAlias+") != "+subKeyAlias+", nan, runningDifference("+a+") / 1) AS "+a+"Increase")
	}

	return q._formatColumnsAggregatedSQL(beforeMacrosQuery, fromQuery, key, keyAlias, subKey, subKeyAlias, values, finalValues, finalAggregatedValues, having), nil
}

func (q *EvalQuery) deltaColumnsAggregated(query string, ast *EvalAST) (string, error) {
	beforeMacrosQuery, fromQuery, having, key, keyAlias, subKey, subKeyAlias, values, aliases, aggFuncs, err := q._prepareColumnsAggregated("$deltaColumnsAggregated", query, ast)
	if err != nil {
		return "", err
	}
	if len(fromQuery) < 1 {
		return query, nil
	}
	var finalAggregatedValues []string
	var finalValues []string
	for i, a := range aliases {
		finalAggregatedValues = append(finalAggregatedValues, aggFuncs[i]+"("+a+"Delta) AS "+a+"DeltaAgg")
		finalValues = append(finalValues, "if(neighbor("+subKeyAlias+",-1,"+subKeyAlias+") != "+subKeyAlias+", 0, runningDifference("+a+") / 1) AS "+a+"Delta")
	}

	return q._formatColumnsAggregatedSQL(beforeMacrosQuery, fromQuery, key, keyAlias, subKey, subKeyAlias, values, finalValues, finalAggregatedValues, having), nil
}

func (q *EvalQuery) _fromIndex(query, macro string) (int, error) {
	var fromRe = regexp.MustCompile("(?im)\\" + macro + "\\([\\w\\s\\S]+?\\)(\\s+FROM\\s+)")
	var matches = fromRe.FindStringSubmatchIndex(query)
	if len(matches) == 0 {
		return 0, fmt.Errorf("could not find FROM-statement at: %s", query)
	}
	var fragmentWithFrom = query[matches[len(matches)-2]:matches[len(matches)-1]]
	var fromRelativeIndex = strings.Index(strings.ToLower(fragmentWithFrom), "from")
	return matches[1] - len(fragmentWithFrom) + fromRelativeIndex, nil
}

func (q *EvalQuery) rate(query string, ast *EvalAST) (string, error) {
	macroQueries, err := q._parseMacro("$rate", query)
	if err != nil {
		return "", err
	}
	beforeMacrosQuery, fromQuery := macroQueries[0], macroQueries[1]
	if len(fromQuery) < 1 {
		return query, nil
	}
	var args = ast.Obj["$rate"].(*EvalAST).Arr
	if args == nil || len(args) < 1 {
		return "", fmt.Errorf("amount of arguments must be > 0 for $rate func. Parsed arguments are: %v ", args)
	}

	return q._rate(args, beforeMacrosQuery, fromQuery)
}

func (q *EvalQuery) _rate(args []interface{}, beforeMacrosQuery, fromQuery string) (string, error) {
	var aliases = make([]string, len(args))
	var argsStr = make([]string, len(args))
	for i, arg := range args {
		str := arg.(string)
		if str[len(str)-1] == ')' {
			return "", fmt.Errorf("argument %v cant be used without alias", str)
		}
		argSplit := strings.Split(strings.Trim(str, " \xA0\t\r\n"), " ")
		aliases[i] = argSplit[len(argSplit)-1]
		argsStr[i] = arg.(string)
	}

	var cols []string
	for _, a := range aliases {
		cols = append(cols, a+"/runningDifference(t/1000) "+a+"Rate")
	}

	fromQuery = q._applyTimeFilter(fromQuery)
	return beforeMacrosQuery + "SELECT " +
		"t," +
		" " + strings.Join(cols, ", ") +
		" FROM (" +
		" SELECT $timeSeries AS t" +
		", " + strings.Join(argsStr, ", ") +
		" " + fromQuery +
		" GROUP BY t" +
		" ORDER BY t" +
		")", nil
}

func (q *EvalQuery) perSecondColumns(query string, ast *EvalAST) (string, error) {
	macroQueries, err := q._parseMacro("$perSecondColumns", query)
	if err != nil {
		return "", err
	}
	beforeMacrosQuery, fromQuery := macroQueries[0], macroQueries[1]
	if len(fromQuery) < 1 {
		return query, nil
	}
	var args = ast.Obj["$perSecondColumns"].(*EvalAST).Arr
	if len(args) != 2 {
		return "", fmt.Errorf("amount of arguments must equal 2 for $perSecondColumns func. Parsed arguments are: %v", args)
	}

	var key = args[0].(string)
	var value = "max(" + strings.Trim(args[1].(string), " \xA0\t\r\n") + ") AS max_0"
	var havingIndex = strings.Index(strings.ToLower(fromQuery), "having")
	var having = ""
	var aliasIndex = strings.Index(strings.ToLower(key), " as ")
	var alias = "perSecondColumns"
	if aliasIndex == -1 {
		key = key + " AS " + alias
	} else {
		alias = key[aliasIndex+4:]
	}

	if havingIndex != -1 {
		having = " " + fromQuery[havingIndex:]
		fromQuery = fromQuery[0 : havingIndex-1]
	}
	fromQuery = q._applyTimeFilter(fromQuery)

	return beforeMacrosQuery + "SELECT" +
		" t," +
		" groupArray((" + alias + ", max_0_PerSecond)) AS groupArr" +
		" FROM (" +
		" SELECT t," +
		" " + alias +
		", if(runningDifference(max_0) < 0 OR neighbor(" + alias + ",-1," + alias + ") != " + alias + ", nan, runningDifference(max_0) / runningDifference(t/1000)) AS max_0_PerSecond" +
		" FROM (" +
		" SELECT $timeSeries AS t" +
		", " + key +
		", " + value + " " +
		fromQuery +
		" GROUP BY t, " + alias +
		having +
		" ORDER BY " + alias + ", t" +
		")" +
		")" +
		" GROUP BY t" +
		" ORDER BY t", nil
}

func (q *EvalQuery) deltaColumns(query string, ast *EvalAST) (string, error) {
	macroQueries, err := q._parseMacro("$deltaColumns", query)
	if err != nil {
		return "", err
	}
	beforeMacrosQuery, fromQuery := macroQueries[0], macroQueries[1]
	if len(fromQuery) < 1 {
		return query, nil
	}
	var args = ast.Obj["$deltaColumns"].(*EvalAST).Arr
	if len(args) != 2 {
		return "", fmt.Errorf("amount of arguments must equal 2 for $deltaColumns func. Parsed arguments are: %v", args)
	}

	var key = args[0].(string)
	var value = "max(" + strings.Trim(args[1].(string), " \xA0\t\r\n") + ") AS max_0"
	var havingIndex = strings.Index(strings.ToLower(fromQuery), "having")
	var having = ""
	var aliasIndex = strings.Index(strings.ToLower(key), " as ")
	var alias = "deltaColumns"
	if aliasIndex == -1 {
		key = key + " AS " + alias
	} else {
		alias = key[aliasIndex+4:]
	}

	if havingIndex != -1 {
		having = " " + fromQuery[havingIndex:]
		fromQuery = fromQuery[0 : havingIndex-1]
	}
	fromQuery = q._applyTimeFilter(fromQuery)

	return beforeMacrosQuery + "SELECT" +
		" t," +
		" groupArray((" + alias + ", max_0_Delta)) AS groupArr" +
		" FROM (" +
		" SELECT t," +
		" " + alias +
		", if(neighbor(" + alias + ",-1," + alias + ") != " + alias + ", 0, runningDifference(max_0)) AS max_0_Delta" +
		" FROM (" +
		" SELECT $timeSeries AS t" +
		", " + key +
		", " + value + " " +
		fromQuery +
		" GROUP BY t, " + alias +
		having +
		" ORDER BY " + alias + ", t" +
		")" +
		")" +
		" GROUP BY t" +
		" ORDER BY t", nil
}

func (q *EvalQuery) increaseColumns(query string, ast *EvalAST) (string, error) {
	macroQueries, err := q._parseMacro("$increaseColumns", query)
	if err != nil {
		return "", err
	}
	beforeMacrosQuery, fromQuery := macroQueries[0], macroQueries[1]
	if len(fromQuery) < 1 {
		return query, nil
	}
	var args = ast.Obj["$increaseColumns"].(*EvalAST).Arr
	if len(args) != 2 {
		return "", fmt.Errorf("amount of arguments must equal 2 for $increaseColumns func. Parsed arguments are: %v", args)
	}

	var key = args[0].(string)
	var value = "max(" + strings.Trim(args[1].(string), " \xA0\t\r\n") + ") AS max_0"
	var havingIndex = strings.Index(strings.ToLower(fromQuery), "having")
	var having = ""
	var aliasIndex = strings.Index(strings.ToLower(key), " as ")
	var alias = "increaseColumns"
	if aliasIndex == -1 {
		key = key + " AS " + alias
	} else {
		alias = key[aliasIndex+4:]
	}

	if havingIndex != -1 {
		having = " " + fromQuery[havingIndex:]
		fromQuery = fromQuery[0 : havingIndex-1]
	}
	fromQuery = q._applyTimeFilter(fromQuery)

	return beforeMacrosQuery + "SELECT" +
		" t," +
		" groupArray((" + alias + ", max_0_Increase)) AS groupArr" +
		" FROM (" +
		" SELECT t," +
		" " + alias +
		", if(runningDifference(max_0) < 0 OR neighbor(" + alias + ",-1," + alias + ") != " + alias + ", 0, runningDifference(max_0)) AS max_0_Increase" +
		" FROM (" +
		" SELECT $timeSeries AS t" +
		", " + key +
		", " + value + " " +
		fromQuery +
		" GROUP BY t, " + alias +
		having +
		" ORDER BY " + alias + ", t" +
		")" +
		")" +
		" GROUP BY t" +
		" ORDER BY t", nil
}

func (q *EvalQuery) perSecond(query string, ast *EvalAST) (string, error) {
	macroQueries, err := q._parseMacro("$perSecond", query)
	if err != nil {
		return "", err
	}
	beforeMacrosQuery, fromQuery := macroQueries[0], macroQueries[1]
	if len(fromQuery) < 1 {
		return query, nil
	}
	var args = ast.Obj["$perSecond"].(*EvalAST).Arr
	if len(args) < 1 {
		return "", fmt.Errorf("amount of arguments must be > 0 for $perSecond func. Parsed arguments are: %v", args)
	}
	for i, a := range args {
		args[i] = fmt.Sprintf("max("+strings.Trim(a.(string), " \xA0\t\r\n")+") AS max_%d", i)
	}

	return q._perSecond(args, beforeMacrosQuery, fromQuery)
}

func (q *EvalQuery) _perSecond(args []interface{}, beforeMacrosQuery, fromQuery string) (string, error) {
	var cols = make([]string, len(args))
	var argsStr = make([]string, len(args))
	for i, item := range args {
		argsStr[i] = item.(string)
		cols[i] = fmt.Sprintf("if(runningDifference(max_%d) < 0, nan, runningDifference(max_%d) / runningDifference(t/1000)) AS max_%d_PerSecond", i, i, i)
	}

	fromQuery = q._applyTimeFilter(fromQuery)
	return beforeMacrosQuery + "SELECT " +
		"t," +
		" " + strings.Join(cols, ", ") +
		" FROM (" +
		" SELECT $timeSeries AS t," +
		" " + strings.Join(argsStr, ", ") +
		" " + fromQuery +
		" GROUP BY t" +
		" ORDER BY t" +
		")", nil
}

func (q *EvalQuery) delta(query string, ast *EvalAST) (string, error) {
	macroQueries, err := q._parseMacro("$delta", query)
	if err != nil {
		return "", err
	}
	beforeMacrosQuery, fromQuery := macroQueries[0], macroQueries[1]
	if len(fromQuery) < 1 {
		return query, nil
	}
	var args = ast.Obj["$delta"].(*EvalAST).Arr
	if len(args) < 1 {
		return "", fmt.Errorf("amount of arguments must be > 0 for $delta func. Parsed arguments are: %v", args)
	}
	for i, a := range args {
		args[i] = fmt.Sprintf("max("+strings.Trim(a.(string), " \xA0\t\r\n")+") AS max_%d", i)
	}

	return q._delta(args, beforeMacrosQuery, fromQuery)
}

func (q *EvalQuery) _delta(args []interface{}, beforeMacrosQuery, fromQuery string) (string, error) {
	var cols = make([]string, len(args))
	var argsStr = make([]string, len(args))
	for i, item := range args {
		argsStr[i] = item.(string)
		cols[i] = fmt.Sprintf("runningDifference(max_%d) AS max_%d_Delta", i, i)
	}

	fromQuery = q._applyTimeFilter(fromQuery)
	return beforeMacrosQuery + "SELECT " +
		"t," +
		" " + strings.Join(cols, ", ") +
		" FROM (" +
		" SELECT $timeSeries AS t," +
		" " + strings.Join(argsStr, ", ") +
		" " + fromQuery +
		" GROUP BY t" +
		" ORDER BY t" +
		")", nil
}

func (q *EvalQuery) increase(query string, ast *EvalAST) (string, error) {
	macroQueries, err := q._parseMacro("$increase", query)
	if err != nil {
		return "", err
	}
	beforeMacrosQuery, fromQuery := macroQueries[0], macroQueries[1]
	if len(fromQuery) < 1 {
		return query, nil
	}
	var args = ast.Obj["$increase"].(*EvalAST).Arr
	if len(args) < 1 {
		return "", fmt.Errorf("amount of arguments must be > 0 for $increase func. Parsed arguments are: %v", args)
	}
	for i, a := range args {
		args[i] = fmt.Sprintf("max("+strings.Trim(a.(string), " \xA0\t\r\n")+") AS max_%d", i)
	}

	return q._increase(args, beforeMacrosQuery, fromQuery)
}

func (q *EvalQuery) _increase(args []interface{}, beforeMacrosQuery, fromQuery string) (string, error) {
	var cols = make([]string, len(args))
	var argsStr = make([]string, len(args))
	for i, item := range args {
		argsStr[i] = item.(string)
		cols[i] = fmt.Sprintf("if(runningDifference(max_%d) < 0, 0, runningDifference(max_%d)) AS max_%d_Increase", i, i, i)
	}

	fromQuery = q._applyTimeFilter(fromQuery)
	return beforeMacrosQuery + "SELECT " +
		"t," +
		" " + strings.Join(cols, ", ") +
		" FROM (" +
		" SELECT $timeSeries AS t," +
		" " + strings.Join(argsStr, ", ") +
		" " + fromQuery +
		" GROUP BY t" +
		" ORDER BY t" +
		")", nil
}

func (q *EvalQuery) _applyTimeFilter(query string) string {
	if strings.Contains(strings.ToLower(query), "where") {
		whereRe := regexp.MustCompile("(?i)where")
		query = whereRe.ReplaceAllString(query, "WHERE $$timeFilter AND")
	} else {
		query += " WHERE $timeFilter"
	}

	return query
}

func (q *EvalQuery) getNaturalTimeSeries(dateTimeType string, from, to int64) string {
	const SomeMinutes = 60 * 20
	const FewHours = 60 * 60 * 4
	const SomeHours = 60 * 60 * 24
	const ManyHours = 60 * 60 * 72
	const FewDays = 60 * 60 * 24 * 15
	const ManyWeeks = 60 * 60 * 24 * 7 * 15
	const FewMonths = 60 * 60 * 24 * 30 * 10
	const FewYears = 60 * 60 * 24 * 365 * 6
	if dateTimeType == "DATETIME" || dateTimeType == "DATETIME64" {
		var duration = to - from
		if duration < SomeMinutes {
			return "toUInt32($dateTimeCol) * 1000"
		} else if duration < FewHours {
			return "toUInt32(toStartOfMinute($dateTimeCol)) * 1000"
		} else if duration < SomeHours {
			return "toUInt32(toStartOfFiveMinute($dateTimeCol)) * 1000"
		} else if duration < ManyHours {
			return "toUInt32(toStartOfFifteenMinutes($dateTimeCol)) * 1000"
		} else if duration < FewDays {
			return "toUInt32(toStartOfHour($dateTimeCol)) * 1000"
		} else if duration < ManyWeeks {
			return "toUInt32(toStartOfDay($dateTimeCol)) * 1000"
		} else if duration < FewMonths {
			return "toUInt32(toDateTime(toMonday($dateTimeCol))) * 1000"
		} else if duration < FewYears {
			return "toUInt32(toDateTime(toStartOfMonth($dateTimeCol))) * 1000"
		} else {
			return "toUInt32(toDateTime(toStartOfQuarter($dateTimeCol))) * 1000"
		}
	}
	return "(intDiv($dateTimeCol, $interval) * $interval) * 1000"
}

func (q *EvalQuery) getTimeSeries(dateTimeType string) string {
	if dateTimeType == "DATETIME" {
		return "(intDiv(toUInt32($dateTimeCol), $interval) * $interval) * 1000"
	}
	if dateTimeType == "DATETIME64" {
		return "(intDiv(toFloat64($dateTimeCol) * 1000, ($interval * 1000)) * ($interval * 1000))"
	}
	if dateTimeType == "FLOAT" {
		return "round($dateTimeCol * 1000)"
	}
<<<<<<< HEAD
=======
	if dateTimeType == "DATETIME64_3" {
		return "intDiv($dateTimeCol,1000)"
	}
	if dateTimeType == "DATETIME64_6" {
		return "intDiv($dateTimeCol,1000000)"
	}
	if dateTimeType == "DATETIME64_9" {
		return "intDiv($dateTimeCol,1000000000)"
	}
>>>>>>> cd6af31e
	return "(intDiv($dateTimeCol, $interval) * $interval) * 1000"
}

func (q *EvalQuery) getTimeSeriesMs(dateTimeType string) string {
	if dateTimeType == "DATETIME" {
		return "(intDiv(toUInt32($dateTimeCol) * 1000, $__interval_ms) * $__interval_ms)"
	}
	if dateTimeType == "DATETIME64" {
		return "(intDiv(toFloat64($dateTimeCol) * 1000, $__interval_ms) * $__interval_ms)"
	}
	if dateTimeType == "FLOAT" {
		return "(intDiv($dateTimeCol * 1000, $__interval_ms) * $__interval_ms)"
	}
<<<<<<< HEAD
=======
	if dateTimeType == "DATETIME64_3" {
		return "$dateTimeCol"
	}
	if dateTimeType == "DATETIME64_6" {
		return "intDiv($dateTimeCol,10000)"
	}
	if dateTimeType == "DATETIME64_9" {
		return "intDiv($dateTimeCol,1000000)"
	}
>>>>>>> cd6af31e
	return "(intDiv($dateTimeCol, $__interval_ms) * $__interval_ms)"
}

func (q *EvalQuery) getDateFilter() string {
	return "$dateCol >= toDate($from) AND $dateCol <= toDate($to)"
}

func (q *EvalQuery) getDateTimeFilter(dateTimeType string) string {
	convertFn := func(t string) string {
		if dateTimeType == "DATETIME" {
			return "toDateTime(" + t + ")"
		}
		if dateTimeType == "DATETIME64" {
			return "toDateTime64(" + t + ", 3)"
		}
		if dateTimeType == "FLOAT" {
			return t
		}
<<<<<<< HEAD
=======
		if dateTimeType == "DATETIME64_3" {
			return "1000 * " + t
		}
		if dateTimeType == "DATETIME64_6" {
			return "1000000 * " + t
		}
		if dateTimeType == "DATETIME64_9" {
			return "1000000000 * " + t
		}
>>>>>>> cd6af31e
		return t
	}
	return "$dateTimeCol >= " + convertFn("$from") + " AND $dateTimeCol <= " + convertFn("$to")
}

func (q *EvalQuery) getDateTimeFilterMs(dateTimeType string) string {
	convertFn := func(t string) string {
		if dateTimeType == "DATETIME" {
			return "toDateTime(" + t + ")"
		}
		if dateTimeType == "DATETIME64" {
			return "toDateTime64(" + t + ", 3)"
		}
		if dateTimeType == "FLOAT" {
			return "toFloat64(" + t + ")"
		}
<<<<<<< HEAD
=======
		if dateTimeType == "DATETIME64_3" {
			return t
		}
		if dateTimeType == "DATETIME64_6" {
			return "1000 * " + t
		}
		if dateTimeType == "DATETIME64_9" {
			return "1000000 * " + t
		}
>>>>>>> cd6af31e
		return t
	}
	return "$dateTimeCol >= " + convertFn("$__from/1000") + " AND $dateTimeCol <= " + convertFn("$__to/1000")
}

func (q *EvalQuery) convertTimestamp(dt time.Time) int64 {
	return dt.UnixMilli() / 1000
}

func (q *EvalQuery) round(dt time.Time, round int) time.Time {
	if round == 0 {
		return dt
	}
	return dt.Truncate(time.Duration(round) * time.Second)
}

func (q *EvalQuery) convertInterval(interval string, intervalFactor int, ms bool) (int, error) {
	if interval == "" {
		return 0, nil
	}
	d, err := time.ParseDuration(interval)
	if err != nil {
		return 0, err
	}
	if ms {
		return int(math.Ceil(float64(d.Milliseconds()) * float64(intervalFactor))), nil
	}
	return int(math.Ceil(d.Seconds() * float64(intervalFactor))), nil
}

func (q *EvalQuery) unescape(query string) (string, error) {
	macros := "$unescape("
	openMacros := strings.Index(query, macros)
	for openMacros != -1 {
		r := q.betweenBraces(query[openMacros+len(macros):])
		if r.error != "" {
			return "", fmt.Errorf("$unescape macros error: %v", r.error)
		}
		arg := r.result
		arg = strings.Replace(arg, "'", "", -1)
		var closeMacros = openMacros + len(macros) + len(r.result) + 1
		query = query[:openMacros] + arg + query[closeMacros:]
		openMacros = strings.Index(query, macros)
	}
	return query, nil
}

type betweenBracesResult struct {
	result string
	error  string
}

func (q *EvalQuery) betweenBraces(query string) betweenBracesResult {
	r := betweenBracesResult{}
	openBraces := 1
	for i := 0; i < len(query); i++ {
		if query[i] == '(' {
			openBraces++
		}
		if query[i] == ')' {
			openBraces--
			if openBraces == 0 {
				r.result = query[0:i]
				break
			}
		}
	}
	if openBraces > 1 {
		r.error = "missing parentheses"
	}
	return r
}

type EvalAST struct {
	Obj map[string]interface{}
	Arr []interface{}
}

func newEvalAST(isObj bool) *EvalAST {
	var obj map[string]interface{}
	var arr []interface{}
	if isObj {
		obj = make(map[string]interface{})
	} else {
		arr = make([]interface{}, 0)
	}
	return &EvalAST{
		Obj: obj,
		Arr: arr,
	}

}
func (e *EvalAST) hasOwnProperty(key string) bool {
	v, hasKey := e.Obj[key]
	return hasKey && v != nil
}

func (e *EvalAST) pushObj(objName string, value interface{}) {
	_, objExists := e.Obj[objName]
	if !objExists {
		e.Obj[objName] = EvalAST{}
	}
	e.Obj[objName].(*EvalAST).push(value)
}

func (e *EvalAST) push(value interface{}) {
	if e.Arr == nil {
		e.Arr = []interface{}{}
	}
	e.Arr = append(e.Arr, value)
}

type EvalQueryScanner struct {
	Tree         *EvalAST
	RootToken    string
	Token        string
	SkipSpace    bool
	re           *regexp2.Regexp
	expectedNext bool
	_sOriginal   string
	_s           string
}

func newScanner(query string) EvalQueryScanner {
	return EvalQueryScanner{
		_sOriginal: query,
		Token:      "",
	}
}

func (s *EvalQueryScanner) raw() string {
	return s._sOriginal
}

func (s *EvalQueryScanner) Next() (bool, error) {
	for {
		isNext, err := func() (bool, error) {
			if len(s._s) == 0 {
				return false, nil
			}
			r, err := s.re.FindStringMatch(s._s)
			if err != nil || r == nil {
				return false, fmt.Errorf("cannot find next token in [%v]", s._s)
			}

			s.Token = r.String()
			s._s = s._s[len(s.Token):]

			return true, nil
		}()

		if !isNext {
			break
		}
		if err != nil {
			return false, err
		}
		if s.SkipSpace && isWS(s.Token) {
			continue
		}
		return true, nil
	}
	return false, nil
}

func (s *EvalQueryScanner) expectNext() (bool, error) {
	isNext, err := s.Next()
	if err != nil {
		return false, fmt.Errorf("expecting additional token at the end of query [%s], error: %v", s._sOriginal, err)
	}
	return isNext, err
}

func (s *EvalQueryScanner) Format() (string, error) {
	ast, err := s.toAST()
	if err != nil {
		return "", err
	}
	return printAST(ast, ""), nil
}

func (s *EvalQueryScanner) push(argument interface{}) {
	rootAST, exist := s.Tree.Obj[s.RootToken]
	if exist {
		ast := rootAST.(*EvalAST)
		if ast.Arr != nil {
			ast.Arr = append(ast.Arr, argument)
		} else {
			var aliasesArr *EvalAST
			if !ast.hasOwnProperty("aliases") {
				aliasesArr = newEvalAST(false)
				ast.Obj["aliases"] = aliasesArr
			}
			aliasesArr.Arr = append(aliasesArr.Arr, argument)
		}
		s.Tree.Obj[s.RootToken] = ast
	}
	s.expectedNext = false
}

func (s *EvalQueryScanner) SetRoot(token string) {
	s.RootToken = strings.ToLower(token)
	s.Tree.Obj[s.RootToken] = newEvalAST(false)
	s.expectedNext = true
}

func (s *EvalQueryScanner) isExpectedNext() bool {
	var v = s.expectedNext
	s.expectedNext = false
	return v
}

func (s *EvalQueryScanner) appendToken(argument string) string {
	if argument == "" || isSkipSpace(argument[len(argument)-1:]) {
		return s.Token
	}
	return " " + s.Token
}

func (s *EvalQueryScanner) toAST() (*EvalAST, error) {
	var err error
	s._s = s._sOriginal
	s.Tree = newEvalAST(true)
	s.SetRoot("root")
	s.expectedNext = false
	s.SkipSpace = true
	s.re = tokenReComplied
	subQuery := ""
	argument := ""

	for {
		if next, err := s.Next(); err != nil {
			return nil, err
		} else if !next {
			break
		}
		if !s.isExpectedNext() && isStatement(s.Token) && !s.Tree.hasOwnProperty(strings.ToLower(s.Token)) {
			if strings.ToUpper(s.Token) == "WITH" && s.RootToken == "order by" {
				argument += s.appendToken(argument)
				continue
			}
			if !isClosured(argument) {
				argument += s.appendToken(argument)
				continue
			}
			if len(argument) > 0 {
				s.push(argument)
				argument = ""
			}
			s.SetRoot(s.Token)
		} else if s.Token == "," && isClosured(argument) {
			s.push(argument)
			argument = ""
			if s.RootToken == "where" {
				s.push(s.Token)
			}
			s.expectedNext = true
		} else if isClosureChars(s.Token) && s.RootToken == "from" {
			subQuery = betweenBraces(s._s)
			if !isTableFunc(argument) {
				if s.Tree.Obj[s.RootToken], err = toAST(subQuery); err != nil {
					return nil, err
				}
			} else {
				s.push(argument + "(" + subQuery + ")")
				argument = ""
			}
			s._s = s._s[len(subQuery)+1:]
		} else if isMacroFunc(s.Token) {
			var funcName = s.Token
			if next, err := s.Next(); err != nil {
				return nil, fmt.Errorf("wrong macros parsing: %v", err)
			} else if !next {
				return nil, fmt.Errorf("wrong macros signature for `%s` at [%s]", funcName, s._s)
			}

			subQuery = betweenBraces(s._s)
			var subAST *EvalAST
			if subAST, err = toAST(subQuery); err != nil {
				return nil, err
			}
			if subAST.hasOwnProperty("root") {
				s.Tree.Obj[funcName] = subAST.Obj["root"]
			} else {
				s.Tree.Obj[funcName] = subAST
			}
			s._s = s._s[len(subQuery)+1:]

			// macro funcNames are used instead of SELECT statement
			s.Tree.Obj["select"] = newEvalAST(false)
		} else if isIn(s.Token) {
			argument += " " + s.Token
			if next, err := s.Next(); err != nil {
				return nil, fmt.Errorf("error `IN` parsing: %v", err)
			} else if !next {
				return nil, fmt.Errorf("wrong `IN` signature for `%s` at [%s]", argument, s._s)
			}

			if isClosureChars(s.Token) {
				subQuery = betweenBraces(s._s)
				var subAST *EvalAST
				if subAST, err = toAST(subQuery); err != nil {
					return nil, err
				}
				if subAST.hasOwnProperty("root") && len(subAST.Obj["root"].(*EvalAST).Arr) > 0 {
					var subArr = subAST.Obj["root"].(*EvalAST)
					argument += " ("
					for _, item := range subArr.Arr {
						argument += item.(string)
					}
					argument = argument + ")"
				} else {
					argument += " (" + newLine + printAST(subAST, tabSize) + ")"
					if s.RootToken != "select" {
						s.push(argument)
						argument = ""
					}
				}
				s._s = s._s[len(subQuery)+1:]
			} else {
				argument += " " + s.Token
			}
		} else if isCond(s.Token) && (s.RootToken == "where" || s.RootToken == "prewhere") {
			if isClosured(argument) {
				s.push(argument)
				argument = s.Token
			} else {
				argument += " " + s.Token
			}
		} else if isJoin(s.Token) {
			argument, err = s.parseJOIN(argument)
			if err != nil {
				return nil, fmt.Errorf("parseJOIN error: %v", err)
			}
		} else if s.RootToken == "union all" {
			var statement = "union all"
			s._s = s.Token + " " + s._s
			var subQueryPos = strings.Index(strings.ToLower(s._s), statement)
			for subQueryPos != -1 {
				var subQuery = s._s[0:subQueryPos]
				var ast *EvalAST
				if ast, err = toAST(subQuery); err != nil {
					return nil, err
				}
				s.Tree.pushObj(statement, ast)
				s._s = s._s[subQueryPos+len(statement) : len(s._s)]
				subQueryPos = strings.Index(strings.ToLower(s._s), statement)
			}
			ast, err := toAST(s._s)
			if err != nil {
				return nil, err
			}
			s._s = ""
			s.Tree.pushObj(statement, ast)
		} else if isComment(s.Token) {
			//comment is part of push element, and will add after next statement
			argument += s.Token + "\n"
		} else if isClosureChars(s.Token) || s.Token == "." {
			argument += s.Token
		} else if s.Token == "," {
			argument += s.Token + " "
		} else {
			argument += s.appendToken(argument)
		}
	}

	if argument != "" {
		s.push(argument)
	}
	return s.Tree, nil
}

func (s *EvalQueryScanner) parseJOIN(argument string) (string, error) {
	if !s.Tree.hasOwnProperty("join") {
		s.Tree.Obj["join"] = newEvalAST(false)
	}
	var joinType = s.Token
	if next, err := s.Next(); err != nil {
		return "", err
	} else if !next {
		return "", fmt.Errorf("wrong join signature for `%s` at [%s]", joinType, s._s)
	}
	var source *EvalAST
	var err error
	if isClosureChars(s.Token) {
		var subQuery = betweenBraces(s._s)
		if source, err = toAST(subQuery); err != nil {
			return "", err
		}
		s._s = s._s[len(subQuery)+1:]
		s.Token = ""
	} else {
		var sourceStr = ""
		var ok = true
		for {
			if isID(s.Token) && !isTable(sourceStr) && strings.ToUpper(s.Token) != "AS" && !onJoinTokenOnlyRe.MatchString(s.Token) {
				sourceStr += s.Token
			} else if isMacro(s.Token) {
				sourceStr += s.Token
			} else if s.Token == "." {
				sourceStr += s.Token
			} else {
				break
			}
			if ok, err = s.CheckArrayJOINAndExpectNextOrNext(joinType); err != nil {
				return "", err
			} else if !ok {
				break
			}
		}
		if s.Token == sourceStr {
			s.Token = ""
		}
		source = &EvalAST{
			Obj: map[string]interface{}{
				"root": EvalAST{Arr: []interface{}{sourceStr}},
			},
		}
	}

	var joinAST = &EvalAST{
		Obj: map[string]interface{}{
			"type":    joinType,
			"source":  source,
			"aliases": newEvalAST(false),
			"using":   newEvalAST(false),
			"on":      newEvalAST(false),
		},
	}
	ok := true
	for {
		if s.Token != "" && !onJoinTokenOnlyRe.MatchString(s.Token) {
			joinAST.pushObj("aliases", s.Token)
		} else if onJoinTokenOnlyRe.MatchString(s.Token) {
			break
		}

		if ok, err = s.CheckArrayJOINAndExpectNextOrNext(joinType); err != nil {
			return "", err
		} else if !ok {
			break
		}
	}
	var joinExprToken = strings.ToLower(s.Token)
	var joinConditions = ""
	for {
		if next, err := s.Next(); err != nil {
			return "", fmt.Errorf("joinConditions s.Next() return %v", err)
		} else if !next {
			break
		}
		if isStatement(s.Token) {
			if argument != "" {
				s.push(argument)
				argument = ""
			}
			s.SetRoot(s.Token)
			break
		}
		if isJoin(s.Token) {
			if joinConditions != "" {
				joinAST.pushObj("on", joinConditions)
				joinConditions = ""
			}
			s.Tree.pushObj("join", joinAST)
			joinAST = nil
			if argument, err = s.parseJOIN(argument); err != nil {
				return "", fmt.Errorf("joinConditions s.parseJOIN return: %v", err)
			}
			break
		}

		if joinExprToken == "using" {
			if !isID(s.Token) {
				continue
			}
			joinAST.pushObj("using", s.Token)
		} else {
			if isCond(s.Token) {
				joinConditions += " " + strings.ToUpper(s.Token) + " "
			} else {
				joinConditions += s.Token
			}
		}
	}
	if joinAST != nil {
		if joinConditions != "" {
			joinAST.pushObj("on", joinConditions)
		}
		s.Tree.pushObj("join", joinAST)
	}
	return argument, nil
}

func (s *EvalQueryScanner) CheckArrayJOINAndExpectNextOrNext(joinType string) (bool, error) {
	if !strings.Contains(strings.ToUpper(joinType), "ARRAY JOIN") {
		expectNext, err := s.expectNext()
		if err != nil {
			return false, fmt.Errorf("parseJOIN s.expectNext() return: %v", err)
		}
		if expectNext {
			return expectNext, nil
		}
	}
	next, err := s.Next()
	if err != nil {
		return false, fmt.Errorf("parseJOIN s.next() return: %v", err)
	}
	return next, nil
}

func (s *EvalQueryScanner) RemoveComments(query string) (string, error) {
	return regexp2.MustCompile(commentRe, 0).Replace(query, "", 0, -1)
}

func (s *EvalQueryScanner) AddMetadata(query string, q *EvalQuery) string {
	return "/* grafana alerts rule=" + q.RuleUid + " query=" + q.RefId + " */ " + query
}

const wsRe = "\\s+"
const commentRe = `--(([^\'\n]*[\']){2})*[^\'\n]*(?=\n|$)|` + `/\*(?:[^*]|\*[^/])*\*/`
const idRe = "[a-zA-Z_][a-zA-Z_0-9]*"
const intRe = "\\d+"
const powerIntRe = "\\d+e\\d+"
const floatRe = "\\d+\\.\\d*|\\d*\\.\\d+|\\d+[eE][-+]\\d+"
const stringRe = "('(?:[^'\\\\]|\\\\.)*')|(`(?:[^`\\\\]|\\\\.)*`)|(\"(?:[^\"\\\\]|\\\\.)*\")"
const binaryOpRe = "=>|\\|\\||>=|<=|==|!=|<>|->|[-+/%*=<>\\.!]"
const statementRe = "\\b(with|select|from|where|having|order by|group by|limit|format|prewhere|union all)\\b"

// look https://clickhouse.tech/docs/en/sql-reference/statements/select/join/
// [GLOBAL] [ANY|ALL] [INNER|LEFT|RIGHT|FULL|CROSS] [OUTER] JOIN
const joinsRe = "\\b(" +
	"left\\s+array\\s+join|" +
	"array\\s+join|" +
	"global\\s+any\\s+inner\\s+outer\\s+join|" +
	"global\\s+any\\s+inner\\s+join|" +
	"global\\s+any\\s+left\\s+outer\\s+join|" +
	"global\\s+any\\s+left\\s+join|" +
	"global\\s+any\\s+right\\s+outer\\s+join|" +
	"global\\s+any\\s+right\\s+join|" +
	"global\\s+any\\s+full\\s+outer\\s+join|" +
	"global\\s+any\\s+full\\s+join|" +
	"global\\s+any\\s+cross\\s+outer\\s+join|" +
	"global\\s+any\\s+cross\\s+join|" +
	"global\\s+any\\s+outer\\s+join|" +
	"global\\s+any\\s+join|" +
	"global\\s+all\\s+inner\\s+outer\\s+join|" +
	"global\\s+all\\s+inner\\s+join|" +
	"global\\s+all\\s+left\\s+outer\\s+join|" +
	"global\\s+all\\s+left\\s+join|" +
	"global\\s+all\\s+right\\s+outer\\s+join|" +
	"global\\s+all\\s+right\\s+join|" +
	"global\\s+all\\s+full\\s+outer\\s+join|" +
	"global\\s+all\\s+full\\s+join|" +
	"global\\s+all\\s+cross\\s+outer\\s+join|" +
	"global\\s+all\\s+cross\\s+join|" +
	"global\\s+all\\s+outer\\s+join|" +
	"global\\s+all\\s+join|" +
	"global\\s+inner\\s+outer\\s+join|" +
	"global\\s+inner\\s+join|" +
	"global\\s+left\\s+outer\\s+join|" +
	"global\\s+left\\s+join|" +
	"global\\s+right\\s+outer\\s+join|" +
	"global\\s+right\\s+join|" +
	"global\\s+full\\s+outer\\s+join|" +
	"global\\s+full\\s+join|" +
	"global\\s+cross\\s+outer\\s+join|" +
	"global\\s+cross\\s+join|" +
	"global\\s+outer\\s+join|" +
	"global\\s+join|" +
	"any\\s+inner\\s+outer\\s+join|" +
	"any\\s+inner\\s+join|" +
	"any\\s+left\\s+outer\\s+join|" +
	"any\\s+left\\s+join|" +
	"any\\s+right\\s+outer\\s+join|" +
	"any\\s+right\\s+join|" +
	"any\\s+full\\s+outer\\s+join|" +
	"any\\s+full\\s+join|" +
	"any\\s+cross\\s+outer\\s+join|" +
	"any\\s+cross\\s+join|" +
	"any\\s+outer\\s+join|" +
	"any\\s+join|" +
	"all\\s+inner\\s+outer\\s+join|" +
	"all\\s+inner\\s+join|" +
	"all\\s+left\\s+outer\\s+join|" +
	"all\\s+left\\s+join|" +
	"all\\s+right\\s+outer\\s+join|" +
	"all\\s+right\\s+join|" +
	"all\\s+full\\s+outer\\s+join|" +
	"all\\s+full\\s+join|" +
	"all\\s+cross\\s+outer\\s+join|" +
	"all\\s+cross\\s+join|" +
	"all\\s+outer\\s+join|" +
	"all\\s+join|" +
	"inner\\s+outer\\s+join|" +
	"inner\\s+join|" +
	"left\\s+outer\\s+join|" +
	"left\\s+join|" +
	"right\\s+outer\\s+join|" +
	"right\\s+join|" +
	"full\\s+outer\\s+join|" +
	"full\\s+join|" +
	"cross\\s+outer\\s+join|" +
	"cross\\s+join|" +
	"outer\\s+join|" +
	"join" +
	")\\b"
const onJoinTokenRe = "\\b(using|on)\\b"
const tableNameRe = `([A-Za-z0-9_]+|[A-Za-z0-9_]+\\.[A-Za-z0-9_]+)`
const macroFuncRe = "(\\$deltaColumnsAggregated|\\$increaseColumnsAggregated|\\$perSecondColumnsAggregated|\\$rateColumnsAggregated|\\$rateColumns|\\$perSecondColumns|\\$deltaColumns|\\$increaseColumns|\\$rate|\\$perSecond|\\$delta|\\$increase|\\$columns)"
const condRe = "\\b(or|and)\\b"
const inRe = "\\b(global in|global not in|not in|in)\\b(?:\\s+\\[\\s*(?:'[^']*'\\s*,\\s*)*'[^']*'\\s*\\])?"
const closureRe = "[\\(\\)\\[\\]]"
const specCharsRe = "[,?:]"
const macroRe = "\\$[A-Za-z0-9_$]+"
const skipSpaceRe = "[\\(\\.! \\[]"

const tableFuncRe = "\\b(sqlite|file|remote|remoteSecure|cluster|clusterAllReplicas|merge|numbers|url|mysql|postgresql|jdbc|odbc|hdfs|input|generateRandom|s3|s3Cluster)\\b"

/* const builtInFuncRe = "\\b(avg|countIf|first|last|max|min|sum|sumIf|ucase|lcase|mid|round|rank|now|" +
   "coalesce|ifnil|isnil|nvl|count|timeSlot|yesterday|today|now|toRelativeSecondNum|" +
   "toRelativeMinuteNum|toRelativeHourNum|toRelativeDayNum|toRelativeWeekNum|toRelativeMonthNum|" +
   "toRelativeYearNum|toTime|toStartOfHour|toStartOfFiveMinute|toStartOfMinute|toStartOfYear|" +
   "toStartOfQuarter|toStartOfMonth|toMonday|toSecond|toMinute|toHour|toDayOfWeek|toDayOfMonth|" +
   "toMonth|toYear|toFixedString|toStringCutToZero|reinterpretAsString|reinterpretAsDate|" +
   "reinterpretAsDateTime|reinterpretAsFloat32|reinterpretAsFloat64|reinterpretAsInt8|" +
   "reinterpretAsInt16|reinterpretAsInt32|reinterpretAsInt64|reinterpretAsUInt8|" +
   "reinterpretAsUInt16|reinterpretAsUInt32|reinterpretAsUInt64|toUInt8|toUInt16|toUInt32|" +
   "toUInt64|toInt8|toInt16|toInt32|toInt64|toFloat32|toFloat64|toDate|toDateTime|toString|" +
   "bitAnd|bitOr|bitXor|bitNot|bitShiftLeft|bitShiftRight|abs|negate|modulo|intDivOrZero|" +
   "intDiv|divide|multiply|minus|plus|empty|notEmpty|length|lengthUTF8|lower|upper|lowerUTF8|" +
   "upperUTF8|reverse|reverseUTF8|concat|substring|substringUTF8|appendTrailingCharIfAbsent|" +
   "position|positionUTF8|match|extract|extractAll|like|notLike|replaceOne|replaceAll|" +
   "replaceRegexpOne|range|arrayElement|has|indexOf|countEqual|arrayEnumerate|arrayEnumerateUniq|" +
   "arrayJoin|arrayMap|arrayFilter|arrayExists|arrayCount|arrayAll|arrayFirst|arraySum|splitByChar|" +
   "splitByString|alphaTokens|domainWithoutWWW|topLevelDomain|firstSignificantSubdomain|" +
   "cutToFirstSignificantSubdomain|queryString|URLPathHierarchy|URLHierarchy|extractURLParameterNames|" +
   "extractURLParameters|extractURLParameter|queryStringAndFragment|cutWWW|cutQueryString|" +
   "cutFragment|cutQueryStringAndFragment|cutURLParameter|IPv4NumToString|IPv4StringToNum|" +
   "IPv4NumToStringClassC|IPv6NumToString|IPv6StringToNum|rand|rand64|halfMD5|MD5|sipHash64|" +
   "sipHash128|cityHash64|intHash32|intHash64|SHA1|SHA224|SHA256|URLHash|hex|unhex|bitmaskToList|" +
   "bitmaskToArray|floor|ceil|round|roundToExp2|roundDuration|roundAge|regionToCountry|" +
   "regionToContinent|regionToPopulation|regionIn|regionHierarchy|regionToName|OSToRoot|OSIn|" +
   "OSHierarchy|SEToRoot|SEIn|SEHierarchy|dictGetUInt8|dictGetUInt16|dictGetUInt32|" +
   "dictGetUInt64|dictGetInt8|dictGetInt16|dictGetInt32|dictGetInt64|dictGetFloat32|" +
   "dictGetFloat64|dictGetDate|dictGetDateTime|dictGetString|dictGetHierarchy|dictHas|dictIsIn|" +
   "argMin|argMax|uniqCombined|uniqHLL12|uniqExact|uniqExactIf|groupArray|groupUniqArray|quantile|" +
   "quantileDeterministic|quantileTiming|quantileTimingWeighted|quantileExact|" +
   "quantileExactWeighted|quantileTDigest|median|quantiles|varSamp|varPop|stddevSamp|stddevPop|" +
   "covarSamp|covarPop|corr|sequenceMatch|sequenceCount|uniqUpTo|avgIf|" +
   "quantilesTimingIf|argMinIf|uniqArray|sumArray|quantilesTimingArrayIf|uniqArrayIf|medianIf|" +
   "quantilesIf|varSampIf|varPopIf|stddevSampIf|stddevPopIf|covarSampIf|covarPopIf|corrIf|" +
   "uniqArrayIf|sumArrayIf|uniq)\\b" */
/* const operatorRe = "\\b(select|group by|order by|from|where|limit|offset|having|as|" +
   "when|else|end|type|left|right|on|outer|desc|asc|primary|key|between|" +
   "foreign|not|nil|inner|cross|natural|database|prewhere|using|global|in)\\b" */
/* const dataTypeRe = "\\b(int|numeric|decimal|date|varchar|char|bigint|float|double|bit|binary|text|set|timestamp|" +
   "money|real|number|integer|" +
   "uint8|uint16|uint32|uint64|int8|int16|int32|int64|float32|float64|datetime|enum8|enum16|" +
   "array|tuple|string)\\b" */

var wsOnlyRe = regexp.MustCompile("^(?:" + wsRe + ")$")
var commentOnlyRe = regexp2.MustCompile("^(?:"+commentRe+")$", regexp2.Multiline)
var idOnlyRe = regexp.MustCompile("^(?:" + idRe + ")$")
var closureOnlyRe = regexp.MustCompile("^(?:" + closureRe + ")$")
var macroFuncOnlyRe = regexp.MustCompile("^(?:" + macroFuncRe + ")$")
var statementOnlyRe = regexp.MustCompile("(?mi)^(?:" + statementRe + ")$")
var joinsOnlyRe = regexp.MustCompile("(?mi)^(?:" + joinsRe + ")$")
var onJoinTokenOnlyRe = regexp.MustCompile("(?mi)^(?:" + onJoinTokenRe + ")$")
var tableNameOnlyRe = regexp.MustCompile("(?mi)^(?:" + tableNameRe + ")$")

/* var operatorOnlyRe = regexp.MustCompile("^(?mi)(?:" + operatorRe + ")$") */
/* var dataTypeOnlyRe = regexp.MustCompile("^(?:" + dataTypeRe + ")$") */
/* var builtInFuncOnlyRe = regexp.MustCompile("^(?:" + builtInFuncRe + ")$") */
var tableFuncOnlyRe = regexp.MustCompile("(?mi)^(?:" + tableFuncRe + ")$")
var macroOnlyRe = regexp.MustCompile("(?mi)^(?:" + macroRe + ")$")
var inOnlyRe = regexp.MustCompile("(?mi)^(?:" + inRe + ")$")
var condOnlyRe = regexp.MustCompile("(?mi)^(?:" + condRe + ")$")

/* var numOnlyRe = regexp.MustCompile("^(?:" + strings.Join([]string{powerIntRe, intRe, floatRe},"|") + ")$") */
/* var stringOnlyRe = regexp.MustCompile("^(?:" + stringRe + ")$") */
var skipSpaceOnlyRe = regexp.MustCompile("^(?:" + skipSpaceRe + ")$")

/* var binaryOnlyRe = regexp.MustCompile("^(?:" + binaryOpRe + ")$") */

var tokenRe = strings.Join([]string{
	statementRe, macroFuncRe, joinsRe, inRe, wsRe, commentRe, idRe, stringRe, powerIntRe, floatRe, intRe,
	binaryOpRe, closureRe, specCharsRe, macroRe,
}, "|")

var tokenReComplied = regexp2.MustCompile("^(?:"+tokenRe+")", regexp2.IgnoreCase+regexp2.Multiline)

func isSkipSpace(token string) bool {
	return skipSpaceOnlyRe.MatchString(token)
}

func isCond(token string) bool {
	return condOnlyRe.MatchString(token)
}

func isIn(token string) bool {
	return inOnlyRe.MatchString(token)
}

func isJoin(token string) bool {
	return joinsOnlyRe.MatchString(token)
}

func isTable(token string) bool {
	return tableNameOnlyRe.MatchString(token)
}

func isWS(token string) bool {
	return wsOnlyRe.MatchString(token)
}

func isMacroFunc(token string) bool {
	return macroFuncOnlyRe.MatchString(token)
}

func isMacro(token string) bool {
	return macroOnlyRe.MatchString(token)
}

func isComment(token string) bool {
	res, _ := commentOnlyRe.MatchString(token)
	return res
}

func isID(token string) bool {
	return idOnlyRe.MatchString(token)
}

func isStatement(token string) bool {
	return statementOnlyRe.MatchString(token)
}

/*
func isOperator(token string) bool {
    return operatorOnlyRe.MatchString(token)
}

func isDataType(token string) bool {
    return dataTypeOnlyRe.MatchString(token)
}

func isBuiltInFunc(token string) bool {
    return builtInFuncOnlyRe.MatchString(token)
}
*/

func isTableFunc(token string) bool {
	return tableFuncOnlyRe.MatchString(token)
}

func isClosureChars(token string) bool {
	return closureOnlyRe.MatchString(token)
}

/*
func isNum(token string) bool {
    return numOnlyRe.MatchString(token)
}

func isString(token string) bool {
    return stringOnlyRe.MatchString(token)
}

func isBinary(token string) bool {
    return binaryOnlyRe.MatchString(token)
}
*/

const tabSize = "    " // 4 spaces
const newLine = "\n"

func printItems(items *EvalAST, tab string, separator string) string {
	var result = ""
	if len(items.Arr) > 0 {
		if len(items.Arr) == 1 {
			result += " " + items.Arr[0].(string) + newLine
		} else {
			result += newLine
			for i, item := range items.Arr {
				result += tab + tabSize + item.(string)
				if i != len(items.Arr)-1 {
					result += separator
					result += newLine
				}
			}
		}
	} else if len(items.Obj) > 0 {
		result = newLine + "(" + newLine + printAST(items, tab+tabSize) + newLine + ")"
	}

	return result
}

func toAST(s string) (*EvalAST, error) {
	var scanner = newScanner(s)
	return scanner.toAST()
}

// isClosured checks if a string has properly balanced brackets while ignoring brackets within quotes
// https://github.com/Altinity/clickhouse-grafana/issues/648
func isClosured(str string) bool {
	stack := make([]rune, 0)
	isInQuote := false
	var quoteType rune

	openBrackets := map[rune]rune{
		'(': ')',
		'[': ']',
		'{': '}',
	}

	closeBrackets := map[rune]rune{
		')': '(',
		']': '[',
		'}': '{',
	}

	runes := []rune(str)
	for i := 0; i < len(runes); i++ {
		char := runes[i]

		// Handle quotes
		if (char == '\'' || char == '"' || char == '`') && (i == 0 || runes[i-1] != '\\') {
			if !isInQuote {
				isInQuote = true
				quoteType = char
			} else if char == quoteType {
				isInQuote = false
				quoteType = 0
			}
			continue
		}

		// Skip characters inside quotes
		if isInQuote {
			continue
		}

		// Handle brackets
		if _, ok := openBrackets[char]; ok {
			stack = append(stack, char)
		} else if closingPair, ok := closeBrackets[char]; ok {
			if len(stack) == 0 {
				return false
			}
			lastOpen := stack[len(stack)-1]
			stack = stack[:len(stack)-1] // pop
			if lastOpen != closingPair {
				return false
			}
		}
	}

	return len(stack) == 0
}

func betweenBraces(query string) string {
	var openBraces = 1
	var subQuery = ""
	for i := 0; i < len(query); i++ {
		if query[i] == '(' {
			openBraces++
		}
		if query[i] == ')' {
			if openBraces == 1 {
				subQuery = query[0:i]
				break
			}
			openBraces--
		}
	}
	return subQuery
}

// see https://clickhouse.tech/docs/en/sql-reference/statements/select/
func printAST(AST *EvalAST, tab string) string {
	var result = ""
	if AST.hasOwnProperty("root") {
		result += printItems(AST.Obj["root"].(*EvalAST), "\n", "\n")
	}

	if AST.hasOwnProperty("$rate") {
		result += tab + "$rate("
		result += printItems(AST.Obj["$rate"].(*EvalAST), tab, ",") + ")"
	}

	if AST.hasOwnProperty("$perSecond") {
		result += tab + "$perSecond("
		result += printItems(AST.Obj["$perSecond"].(*EvalAST), tab, ",") + ")"
	}

	if AST.hasOwnProperty("$perSecondColumns") {
		result += tab + "$perSecondColumns("
		result += printItems(AST.Obj["$perSecondColumns"].(*EvalAST), tab, ",") + ")"
	}

	if AST.hasOwnProperty("$columns") {
		result += tab + "$columns("
		result += printItems(AST.Obj["$columns"].(*EvalAST), tab, ",") + ")"
	}

	if AST.hasOwnProperty("$rateColumns") {
		result += tab + "$rateColumns("
		result += printItems(AST.Obj["$rateColumns"].(*EvalAST), tab, ",") + ")"
	}

	if AST.hasOwnProperty("$rateColumnsAggregated") {
		result += tab + "$rateColumnsAggregated("
		result += printItems(AST.Obj["$rateColumnsAggregated"].(*EvalAST), tab, ",") + ")"
	}

	if AST.hasOwnProperty("with") {
		result += tab + "WITH"
		result += printItems(AST.Obj["with"].(*EvalAST), tab, ",")
	}

	if AST.hasOwnProperty("select") {
		result += tab + "SELECT"
		result += printItems(AST.Obj["select"].(*EvalAST), tab, ",")
	}

	if AST.hasOwnProperty("from") {
		result += newLine + tab + "FROM"
		result += printItems(AST.Obj["from"].(*EvalAST), tab, "")
	}

	if AST.hasOwnProperty("aliases") {
		result += printItems(AST.Obj["aliases"].(*EvalAST), "", " ")
	}

	if AST.hasOwnProperty("join") {
		for _, item := range AST.Obj["join"].(*EvalAST).Arr {
			itemAST := item.(*EvalAST)
			joinType := itemAST.Obj["type"].(string)
			result += newLine + tab + strings.ToUpper(joinType) + printItems(itemAST.Obj["source"].(*EvalAST), tab, "") + " " + printItems(itemAST.Obj["aliases"].(*EvalAST), "", " ")
			if itemAST.hasOwnProperty("using") && len(itemAST.Obj["using"].(*EvalAST).Arr) > 0 {
				result += " USING " + printItems(itemAST.Obj["using"].(*EvalAST), "", " ")
			} else if itemAST.hasOwnProperty("on") && len(itemAST.Obj["on"].(*EvalAST).Arr) > 0 {
				result += " ON " + printItems(itemAST.Obj["on"].(*EvalAST), tab, " ")
			}
		}
	}

	if AST.hasOwnProperty("prewhere") {
		result += newLine + tab + "PREWHERE"
		result += printItems(AST.Obj["prewhere"].(*EvalAST), tab, "")
	}

	if AST.hasOwnProperty("where") {
		result += newLine + tab + "WHERE"
		result += printItems(AST.Obj["where"].(*EvalAST), tab, "")
	}

	if AST.hasOwnProperty("group by") {
		result += newLine + tab + "GROUP BY"
		result += printItems(AST.Obj["group by"].(*EvalAST), tab, ",")
	}

	if AST.hasOwnProperty("having") {
		result += newLine + tab + "HAVING"
		result += printItems(AST.Obj["having"].(*EvalAST), tab, "")
	}

	if AST.hasOwnProperty("order by") {
		result += newLine + tab + "ORDER BY"
		result += printItems(AST.Obj["order by"].(*EvalAST), tab, ",")
	}

	if AST.hasOwnProperty("limit") {
		result += newLine + tab + "LIMIT"
		result += printItems(AST.Obj["limit"].(*EvalAST), tab, ",")
	}

	if AST.hasOwnProperty("union all") {
		for _, item := range AST.Obj["union all"].(*EvalAST).Arr {
			itemAST := item.(*EvalAST)
			result += newLine + newLine + tab + "UNION ALL" + newLine + newLine
			result += printAST(itemAST, tab)
		}
	}

	if AST.hasOwnProperty("format") {
		result += newLine + tab + "FORMAT"
		result += printItems(AST.Obj["format"].(*EvalAST), tab, "")
	}

	return result
}<|MERGE_RESOLUTION|>--- conflicted
+++ resolved
@@ -79,7 +79,7 @@
 		if err != nil {
 			return "", err
 		}
-		q.IntervalSec = int(math.Floor(duration.Seconds()))
+		q.IntervalSec = int(math.Ceil(duration.Seconds()))
 		q.IntervalMs = int(duration.Milliseconds())
 	}
 	if q.IntervalSec <= 0 {
@@ -94,7 +94,7 @@
 		if i < 1*time.Second {
 			i = 1 * time.Second
 		}
-		q.IntervalSec, err = q.convertInterval(fmt.Sprintf("%fs", math.Floor(i.Seconds())), q.IntervalFactor, false)
+		q.IntervalSec, err = q.convertInterval(fmt.Sprintf("%fs", math.Ceil(i.Seconds())), q.IntervalFactor, false)
 		if err != nil {
 			return "", err
 		}
@@ -224,7 +224,7 @@
 	})
 
 	query = q.replaceRegexpWithCallBack(timeFilter64ByColumnMacroRegexp, query, func(groups []string) string {
-		return q.getFilterSqlForDateTime(groups[1], "DATETIME64")
+		return q.getFilterSqlForDateTimeMs(groups[1], q.DateTimeType)
 	})
 
 	query = fromMacroRegexp.ReplaceAllString(query, fmt.Sprintf("%d", fromTS))
@@ -236,8 +236,60 @@
 	return query
 }
 
+func (q *EvalQuery) getFilterSqlForDateTimeMs(columnName string, dateTimeType string) string {
+	var convertFn = func(t string) string {
+		if dateTimeType == "DATETIME" {
+			return "toDateTime(" + t + ")"
+		}
+
+		if dateTimeType == "DATETIME64" {
+			return "toDateTime64(" + t + ",3)"
+		}
+		if dateTimeType == "FLOAT" {
+			return t + "/1000"
+		}
+		if dateTimeType == "TIMESTAMP" {
+			return t + "/1000"
+		}
+		if dateTimeType == "TIMESTAMP64_3" {
+			return t
+		}
+		if dateTimeType == "TIMESTAMP64_6" {
+			return "1000*" + t
+		}
+		if dateTimeType == "TIMESTAMP64_9" {
+			return "1000000*" + t
+		}
+		return t
+	}
+	var from = "$__from"
+	var to = "$__to"
+	if dateTimeType == "DATETIME64" || dateTimeType == "DATETIME" {
+		from = "$__from/1000"
+		to = "$__to/1000"
+	}
+	return fmt.Sprintf("%s >= %s AND %s <= %s", columnName, convertFn(from), columnName, convertFn(to))
+}
+
 func (q *EvalQuery) getFilterSqlForDateTime(columnName string, dateTimeType string) string {
-	var convertFn = q.getConvertFn(dateTimeType)
+	var convertFn = func(t string) string {
+		if dateTimeType == "DATETIME" {
+			return "toDateTime(" + t + ")"
+		}
+		if dateTimeType == "DATETIME64" {
+			return "toDateTime64(" + t + ",3)"
+		}
+		if dateTimeType == "TIMESTAMP64_3" {
+			return "1000*" + t
+		}
+		if dateTimeType == "TIMESTAMP64_6" {
+			return "1000000*" + t
+		}
+		if dateTimeType == "TIMESTAMP64_9" {
+			return "1000000000*" + t
+		}
+		return t
+	}
 	var from = "$from"
 	var to = "$to"
 	if dateTimeType == "DATETIME64" {
@@ -245,19 +297,6 @@
 		to = "$__to/1000"
 	}
 	return fmt.Sprintf("%s >= %s AND %s <= %s", columnName, convertFn(from), columnName, convertFn(to))
-}
-
-func (q *EvalQuery) getConvertFn(dateTimeType string) func(string) string {
-	return func(t string) string {
-		if dateTimeType == "DATETIME" {
-			return "toDateTime(" + t + ")"
-		}
-
-		if dateTimeType == "DATETIME64" {
-			return "toDateTime64(" + t + ", 3)"
-		}
-		return t
-	}
 }
 
 func (q *EvalQuery) applyMacros(query string, ast *EvalAST) (string, error) {
@@ -986,20 +1025,17 @@
 		return "(intDiv(toFloat64($dateTimeCol) * 1000, ($interval * 1000)) * ($interval * 1000))"
 	}
 	if dateTimeType == "FLOAT" {
-		return "round($dateTimeCol * 1000)"
-	}
-<<<<<<< HEAD
-=======
-	if dateTimeType == "DATETIME64_3" {
-		return "intDiv($dateTimeCol,1000)"
-	}
-	if dateTimeType == "DATETIME64_6" {
-		return "intDiv($dateTimeCol,1000000)"
-	}
-	if dateTimeType == "DATETIME64_9" {
-		return "intDiv($dateTimeCol,1000000000)"
-	}
->>>>>>> cd6af31e
+		return "(intDiv($dateTimeCol * 1000, ($interval * 1000)) * ($interval * 1000))"
+	}
+	if dateTimeType == "TIMESTAMP64_3" {
+		return "(intDiv($dateTimeCol, ($interval * 1000)) * ($interval * 1000))"
+	}
+	if dateTimeType == "TIMESTAMP64_6" {
+		return "(intDiv($dateTimeCol / 1000, ($interval * 1000)) * ($interval * 1000))"
+	}
+	if dateTimeType == "TIMESTAMP64_9" {
+		return "(intDiv($dateTimeCol / 1000000, ($interval * 1000)) * ($interval * 1000))"
+	}
 	return "(intDiv($dateTimeCol, $interval) * $interval) * 1000"
 }
 
@@ -1010,21 +1046,21 @@
 	if dateTimeType == "DATETIME64" {
 		return "(intDiv(toFloat64($dateTimeCol) * 1000, $__interval_ms) * $__interval_ms)"
 	}
+	if dateTimeType == "TIMESTAMP" {
+		return "(intDiv($dateTimeCol * 1000, $__interval_ms) * $__interval_ms)"
+	}
 	if dateTimeType == "FLOAT" {
 		return "(intDiv($dateTimeCol * 1000, $__interval_ms) * $__interval_ms)"
 	}
-<<<<<<< HEAD
-=======
-	if dateTimeType == "DATETIME64_3" {
-		return "$dateTimeCol"
-	}
-	if dateTimeType == "DATETIME64_6" {
-		return "intDiv($dateTimeCol,10000)"
-	}
-	if dateTimeType == "DATETIME64_9" {
-		return "intDiv($dateTimeCol,1000000)"
-	}
->>>>>>> cd6af31e
+	if dateTimeType == "TIMESTAMP64_3" {
+		return "(intDiv($dateTimeCol, $__interval_ms) * $__interval_ms)"
+	}
+	if dateTimeType == "TIMESTAMP64_6" {
+		return "(intDiv($dateTimeCol / 1000, $__interval_ms) * $__interval_ms)"
+	}
+	if dateTimeType == "TIMESTAMP64_9" {
+		return "(intDiv($dateTimeCol / 1000000, $__interval_ms) * $__interval_ms)"
+	}
 	return "(intDiv($dateTimeCol, $__interval_ms) * $__interval_ms)"
 }
 
@@ -1038,23 +1074,23 @@
 			return "toDateTime(" + t + ")"
 		}
 		if dateTimeType == "DATETIME64" {
-			return "toDateTime64(" + t + ", 3)"
+			return "toDateTime64(" + t + ",3)"
 		}
 		if dateTimeType == "FLOAT" {
 			return t
 		}
-<<<<<<< HEAD
-=======
-		if dateTimeType == "DATETIME64_3" {
-			return "1000 * " + t
-		}
-		if dateTimeType == "DATETIME64_6" {
-			return "1000000 * " + t
-		}
-		if dateTimeType == "DATETIME64_9" {
-			return "1000000000 * " + t
-		}
->>>>>>> cd6af31e
+		if dateTimeType == "TIMESTAMP" {
+			return t
+		}
+		if dateTimeType == "TIMESTAMP64_3" {
+			return "1000*" + t
+		}
+		if dateTimeType == "TIMESTAMP64_6" {
+			return "1000000*" + t
+		}
+		if dateTimeType == "TIMESTAMP64_9" {
+			return "1000000000*" + t
+		}
 		return t
 	}
 	return "$dateTimeCol >= " + convertFn("$from") + " AND $dateTimeCol <= " + convertFn("$to")
@@ -1063,29 +1099,29 @@
 func (q *EvalQuery) getDateTimeFilterMs(dateTimeType string) string {
 	convertFn := func(t string) string {
 		if dateTimeType == "DATETIME" {
-			return "toDateTime(" + t + ")"
+			return "toDateTime(" + t + "/1000)"
 		}
 		if dateTimeType == "DATETIME64" {
-			return "toDateTime64(" + t + ", 3)"
+			return "toDateTime64(" + t + "/1000,3)"
 		}
 		if dateTimeType == "FLOAT" {
-			return "toFloat64(" + t + ")"
-		}
-<<<<<<< HEAD
-=======
-		if dateTimeType == "DATETIME64_3" {
+			return "toFloat64(" + t + "/1000)"
+		}
+		if dateTimeType == "TIMESTAMP" {
+			return "" + t + "/1000"
+		}
+		if dateTimeType == "TIMESTAMP64_3" {
 			return t
 		}
-		if dateTimeType == "DATETIME64_6" {
-			return "1000 * " + t
-		}
-		if dateTimeType == "DATETIME64_9" {
-			return "1000000 * " + t
-		}
->>>>>>> cd6af31e
+		if dateTimeType == "TIMESTAMP64_6" {
+			return "1000*" + t
+		}
+		if dateTimeType == "TIMESTAMP64_9" {
+			return "1000000*" + t
+		}
 		return t
 	}
-	return "$dateTimeCol >= " + convertFn("$__from/1000") + " AND $dateTimeCol <= " + convertFn("$__to/1000")
+	return "$dateTimeCol >= " + convertFn("$__from") + " AND $dateTimeCol <= " + convertFn("$__to")
 }
 
 func (q *EvalQuery) convertTimestamp(dt time.Time) int64 {
@@ -1275,6 +1311,8 @@
 			if !ast.hasOwnProperty("aliases") {
 				aliasesArr = newEvalAST(false)
 				ast.Obj["aliases"] = aliasesArr
+			} else {
+				aliasesArr = ast.Obj["aliases"].(*EvalAST)
 			}
 			aliasesArr.Arr = append(aliasesArr.Arr, argument)
 		}
