#!/usr/bin/env bash
set -xeuo pipefail
if [[ $# -lt 1 ]]; then
    echo "release.sh [major|minor|patch]"
    exit 1
fi
<<<<<<< HEAD
source .env
=======
source .release_env
>>>>>>> fa4b6261
git config core.eol lf
git config core.autocrlf input
git config user.name "$GITHUB_LOGIN"
git config user.email "$GITHUB_EMAIL"
docker-compose stop
docker-compose run --rm frontend_builder
docker-compose run --rm backend_builder
dos2unix ./dist/*
chmod +rx ./dist
chmod +rx -R ./dist/altinity-clickhouse-plugin*
git add .
git diff-index --quiet HEAD || git commit -m "prepare to new release, $(grep current_version .bumpversion.cfg)"
bump2version --verbose $1
docker-compose run --rm plugin_signer
git add .
git commit -s -m "sign plugin, $(grep current_version .bumpversion.cfg)"
git push --tags<|MERGE_RESOLUTION|>--- conflicted
+++ resolved
@@ -4,11 +4,7 @@
     echo "release.sh [major|minor|patch]"
     exit 1
 fi
-<<<<<<< HEAD
-source .env
-=======
 source .release_env
->>>>>>> fa4b6261
 git config core.eol lf
 git config core.autocrlf input
 git config user.name "$GITHUB_LOGIN"
