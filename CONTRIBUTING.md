# Altinity Grafana datasource plugin for ClickHouse

This document is a starting point for building a Altinity Grafana datasource plugin for ClickHouse.

## Build from scratch with docker-compose
This is a simple environment which mounts the current `dist` directory inside the `grafana` container. The `grafana` container connects to the docker `clickhouse` database container.
Also `grafana` container contains some datasource and dashboards installed via `/etc/grafana/provisioning/` folder.

To run the development environment install Docker and docker-compose:
```sh
docker-compose up --no-deps -d grafana clickhouse
```
after that open http://localhost:3000/ to open grafana instance with one clickhouse datasource

#### Frontend Builder

The frontend builder is the docker container used to transpile the typescript source code into the javascript found in the `dist` dir. This will affect the grafana query and configuration functionality.

To develop using docker, the process looks like:
1. change source files
2. `docker-compose run --rm frontend_builder`
3. `docker-compose restart grafana`
4. open http://localhost:3000/

To develop without build inside a docker, the development process for frontend part of code looks like:
1. change source files
2. `npm run test`
3. `npm run build`
4. `docker-compose restart grafana`
5. open http://localhost:3000/

#### Backend Builder

The backend builder is the docker container used to compile the golang source code into the `altinity-clickhouse-plugin_*` binaries in the `dist` dir. This will affect the grafana service used for running queries for alerting. The entrypoint for the go code is at `pkg/main.go`.

To develop using docker, the development process for backend part of code looks like:
1. change source files
2. `docker-compose run --rm backend_builder`
3. `docker-compose restart grafana`
4. open http://localhost:3000/

To format your go code, use the command:
```sh
docker-compose run --rm backend_builder go fmt .
```

## Build from source on Host Machine  Docker

### Backend

1. Update [Grafana plugin SDK for Go](https://grafana.com/docs/grafana/latest/developers/plugins/backend/grafana-plugin-sdk-for-go/) dependency to the latest minor version:

   ```bash
   go get -u github.com/grafana/grafana-plugin-sdk-go
   go mod tidy
   ```

2. Build backend plugin binaries for Linux, Windows and Darwin:

   ```bash
   mage -v
   ```

3. List all available Mage targets for additional commands:

   ```bash
   mage -l
   ```
### Frontend

1. Install dependencies

   ```bash
   npm install
   ```

2. Build plugin in development mode and run in watch mode

   ```bash
   npm run dev
   ```

3. Build plugin in production mode

   ```bash
   npm run build
   ```

4. Run the tests (using Jest)

   ```bash
   # Runs the tests and watches for changes, requires git init first
   npm run test

   # Exits after running all the tests
   npm run test:ci
   ```

5. Spin up a Grafana instance and run the plugin inside it (using Docker)

   ```bash
   npm run server
   ```

6. Run the E2E tests (using Cypress)

   ```bash
   # Spins up a Grafana instance first that we tests against
   npm run server

   # Starts the tests
   npm run e2e
   ```

7. Run the linter

   ```bash
   npm run lint

   # or

   npm run lint:fix
   ```


# Distributing your plugin

When distributing a Grafana plugin either within the community or privately the plugin must be signed so the Grafana application can verify its authenticity. This can be done with the `@grafana/sign-plugin` package.

_Note: It's not necessary to sign a plugin during development. The docker development environment that is scaffolded with `@grafana/create-plugin` caters for running the plugin without a signature._

## Initial steps

Before signing a plugin please read the Grafana [plugin publishing and signing criteria](https://grafana.com/docs/grafana/latest/developers/plugins/publishing-and-signing-criteria/) documentation carefully.

`@grafana/create-plugin` has added the necessary commands and workflows to make signing and distributing a plugin via the grafana plugins catalog as straightforward as possible.

Before signing a plugin for the first time please consult the Grafana [plugin signature levels](https://grafana.com/docs/grafana/latest/developers/plugins/sign-a-plugin/#plugin-signature-levels) documentation to understand the differences between the types of signature level.

1. Create a [Grafana Cloud account](https://grafana.com/signup).
2. Make sure your account present in Vertamedia organization.
   - _You can find the plugin ID in the `plugin.json` file inside your plugin directory. For example, if your account slug is `vertamedia`, you need to prefix the plugin ID with `vertamedia-`._
3. Create a Grafana Cloud API key with the `PluginPublisher` role or create Grafana Access Policy Token with plugin scopes, look for details https://grafana.com/docs/grafana/latest/developers/plugins/sign-a-plugin/#generate-a-token
4. Keep a record of this API keys as it will be required for signing a plugin

## Signing a plugin

### Using Github actions release workflow inside your github fork

If the plugin is using the github actions supplied with `@grafana/create-plugin` signing a plugin is included out of the box. The [release workflow](./.github/workflows/release.yml) can prepare everything to make submitting your plugin to Grafana as easy as possible. Before being able to sign the plugin however a secret needs adding to the Github repository.

1. Please navigate to "settings > secrets > actions" within your repo to create secrets.
2. Click "New repository secret"
<<<<<<< HEAD
3. Name the secret "GRAFANA_API_KEY" and "GRAFANA_API"
=======
3. Name the secret "GRAFANA_ACCESS_POLICY_TOKEN" and value could be generated in https://grafana.com/docs/grafana/latest/developers/plugins/sign-a-plugin/#generate-a-token
>>>>>>> fa4b6261
4. Paste your Grafana Cloud API key or Grafana Access Policy Token in the Secret Value field
5. Click "Add secret"

#### Push a version tag

To trigger the workflow we need to push a version tag to github with vX.X.X format. This can be achieved with the following steps:

1. Run `npm version <major|minor|patch>`
2. Run `git push origin main --follow-tags`


## Learn more

Below you can find source code for existing app plugins and other related documentation.

- [Basic data source plugin example](https://github.com/grafana/grafana-plugin-examples/tree/master/examples/datasource-basic#readme)
- [`plugin.json` documentation](https://grafana.com/developers/plugin-tools/reference-plugin-json)
- [How to sign a plugin?](https://grafana.com/docs/grafana/latest/developers/plugins/sign-a-plugin/)<|MERGE_RESOLUTION|>--- conflicted
+++ resolved
@@ -151,11 +151,7 @@
 
 1. Please navigate to "settings > secrets > actions" within your repo to create secrets.
 2. Click "New repository secret"
-<<<<<<< HEAD
-3. Name the secret "GRAFANA_API_KEY" and "GRAFANA_API"
-=======
 3. Name the secret "GRAFANA_ACCESS_POLICY_TOKEN" and value could be generated in https://grafana.com/docs/grafana/latest/developers/plugins/sign-a-plugin/#generate-a-token
->>>>>>> fa4b6261
 4. Paste your Grafana Cloud API key or Grafana Access Policy Token in the Secret Value field
 5. Click "Add secret"
 
