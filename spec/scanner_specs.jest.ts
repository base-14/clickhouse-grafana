import Scanner from '../src/scanner';
import SqlQuery from '../src/sql_query';

describe("scanner:", () => {
    describe("AST case 1", () => {
        let query = "SELECT EventDate, col1, col2, toUInt32(col1 > 0 ? col2/col1*10000 : 0)/100 AS percent " +
            "FROM ( SELECT   EventDate,   col1,   countIf(col2 GLOBAL IN some_table) AS col2_shared,   " +
            "count() AS col_count,   uniqCombinedIf(col3, col3 GLOBAL IN some_table) AS col3_shared,   " +
            "uniqCombined(col3) AS unique_col3 FROM   general_table_all PREWHERE   Event IN ('type1')   " +
            "AND EventDate <= '2016-12-20'   WHERE     (EventDate, col1) GLOBAL IN some_table GROUP BY   " +
            "EventDate, col1) GLOBAL ANY LEFT JOIN ( SELECT   EventDate,   col1,   countIf(col2 GLOBAL IN some_table) " +
            "AS col2_shared,   count() AS col_count,   uniqCombinedIf(col3, col3 GLOBAL IN some_table) AS col3_shared,   " +
            "uniqCombined(col3) AS unique_col3 FROM   general_table_all PREWHERE   Event IN ('type2')   " +
            "AND EventDate <= '2016-12-20' WHERE   (EventDate, col1) GLOBAL IN some_table   " +
            "AND col4 GLOBAL IN some_table GROUP BY   EventDate, col1) USING EventDate, col1 " +
            "ORDER BY EventDate, col1 FORMAT CSVWithNames",
            scanner = new Scanner(query);

        let expectedAST = {
            "root": [],
            "select": [
                "EventDate",
                "col1",
                "col2",
                "toUInt32(col1 > 0 ? col2 / col1 * 10000 : 0) / 100 AS percent"
            ],
            "from": {
                "root": [],
                "select": [
                    "EventDate",
                    "col1",
                    "countIf(col2 GLOBAL IN some_table) AS col2_shared",
                    "count() AS col_count",
                    "uniqCombinedIf(col3, col3 GLOBAL IN some_table) AS col3_shared",
                    "uniqCombined(col3) AS unique_col3"
                ],
                "from": [
                    "general_table_all"
                ],
                "prewhere": [
                    "Event IN ('type1')",
                    "AND EventDate <= '2016-12-20'"
                ],
                "where": [
                    "(EventDate, col1) GLOBAL IN some_table"
                ],
                "group by": [
                    "EventDate",
                    "col1"
                ]
            },
            "join": {
                "type": "GLOBAL ANY LEFT JOIN",
                "source": {
                    "root": [],
                    "select": [
                        "EventDate",
                        "col1",
                        "countIf(col2 GLOBAL IN some_table) AS col2_shared",
                        "count() AS col_count",
                        "uniqCombinedIf(col3, col3 GLOBAL IN some_table) AS col3_shared",
                        "uniqCombined(col3) AS unique_col3"
                    ],
                    "from": [
                        "general_table_all"
                    ],
                    "prewhere": [
                        "Event IN ('type2')",
                        "AND EventDate <= '2016-12-20'"
                    ],
                    "where": [
                        "(EventDate, col1) GLOBAL IN some_table",
                        "AND col4 GLOBAL IN some_table"
                    ],
                    "group by": [
                        "EventDate",
                        "col1"
                    ]
                },
                "using": [
                    "EventDate",
                    "col1",
                ]
            },
            "order by": [
                "EventDate",
                "col1"
            ],
            "format": [
                "CSVWithNames"
            ]
        };

        it("expects equality", () => {
            expect(scanner.toAST()).toEqual(expectedAST);
        });
    });

    describe("AST case 2", () => {
        let query = "$rateColumns((AppType = '' ? 'undefined' : AppType) type, sum(Hits) hits) " +
            "FROM table_all  WHERE Event = 'request' AND (-1 IN ($template) OR col IN ($template)) HAVING hits > $interval",
            scanner = new Scanner(query);

        let expectedAST = {
            "root": [],
            "$rateColumns": [
                "(AppType = '' ? 'undefined' : AppType) type",
                "sum(Hits) hits"
            ],
            "select": [],
            "from": [
                "table_all"
            ],
            "where": [
                "Event = 'request'",
                "AND(- 1 IN ($template) OR col IN ($template))"
            ],
            "having": [
                "hits > $interval"
            ]
        };

        it("expects equality", () => {
            expect(scanner.toAST()).toEqual(expectedAST);
        });
    });

    describe("AST case 3", () => {
        let query = "SELECT $timeSeries as t, count() AS `SMALL` FROM db.table " +
            "WHERE W0 <= 400 AND LastEvent>=1 AND $timeFilter GROUP BY t ORDER BY t",
            scanner = new Scanner(query);

        let expectedAST = {
            "root": [],
            "select": [
                "$timeSeries as t",
                "count() AS `SMALL`"
            ],
            "from": [
                "db.table"
            ],
            "where": [
                "W0 <= 400",
                "AND LastEvent >= 1",
                "AND $timeFilter"
            ],
            "group by": [
                "t"
            ],
            "order by": [
                "t"
            ]
        };

        it("expects equality", () => {
            expect(scanner.toAST()).toEqual(expectedAST);
        });
    });


    describe("AST case 4", () => {
        let query = "SELECT LogTime, Entity, Message FROM $table " +
            "ANY LEFT JOIN (SELECT * FROM default.log_events) USING EventCode " +
            "WHERE $timeFilter ORDER BY LogTime DESC LIMIT $__limit",
            scanner = new Scanner(query);

        let expectedAST = {
            "root": [],
            "select": [
                "LogTime",
                "Entity",
                "Message"
            ],
            "from": [
                "$table"
            ],
            "join": {
                "type": "ANY LEFT JOIN",
                "source": {
                    "root": [],
                    "select": [
                        "*"
                    ],
                    "from": [
                        "default.log_events"
                    ]
                },
                "using": [
                    "EventCode"
                ]
            },
            "where": [
                "$timeFilter"
            ],
            "order by": [
                "LogTime DESC"
            ],
            "limit": [
                "$__limit"
            ]
        };

        it("expects equality", () => {
            expect(scanner.toAST()).toEqual(expectedAST);
        });
    });

    describe("AST case 5", () => {
        let query = "SELECT select FROM $table",
            scanner = new Scanner(query);

        let expectedAST = {
            "root": [],
            "select": [
                "select"
            ],
            "from": [
                "$table"
            ]
        };

        it("expects equality", () => {
            expect(scanner.toAST()).toEqual(expectedAST);
        });
    });

    describe("AST case 6", () => {
        let query = "SELECT 1, select FROM $table",
            scanner = new Scanner(query);

        let expectedAST = {
            "root": [],
            "select": [
                "1",
                "select"
            ],
            "from": [
                "$table"
            ]
        };

        it("expects equality", () => {
            expect(scanner.toAST()).toEqual(expectedAST);
        });
    });

    describe("AST case 7", () => {
        let query = "SELECT t, countIf(Format='1') FROM $table",
            scanner = new Scanner(query);

        let expectedAST = {
            "root": [],
            "select": [
                "t",
                "countIf(Format = '1')"
            ],
            "from": [
                "$table"
            ]
        };

        it("expects equality", () => {
            expect(scanner.toAST()).toEqual(expectedAST);
        });
    });

    describe("AST case 8", () => {
        let query = "SELECT from FROM from",
            scanner = new Scanner(query);

        let expectedAST = {
            "root": [],
            "select": [
                "from"
            ],
            "from": [
                "from"
            ]
        };

        it("expects equality", () => {
            expect(scanner.toAST()).toEqual(expectedAST);
        });
    });

    describe("AST case 9", () => {
        let query = "SELECT" +
            "  t, groupArray((process_name, duration)) as groupArr " +
            " FROM (" +
            "  SELECT" +
            "    (intDiv(toUInt32(event_datetime), 5) * 5) * 1000 as t," +
            "    process_name," +
            "    quantile(0.95)(duration) duration" +
            "  FROM xx " +
            "  WHERE event_date >= toDate(1514966917) AND event_datetime >= toDateTime(1514966917)" +
            "  GROUP BY t, process_name  ORDER BY t, process_name" +
            ") GROUP BY t ORDER BY t FORMAT JSON",
            scanner = new Scanner(query);

        let expectedAST = {
            "root": [],
            "select": [
                "t",
                "groupArray((process_name, duration)) as groupArr"
            ],
            "from": {
                "root": [],
                "select": [
                    "(intDiv(toUInt32(event_datetime), 5) * 5) * 1000 as t",
                    "process_name",
                    "quantile(0.95)(duration) duration"
                ],
                "from": [
                    "xx"
                ],
                "where": [
                    "event_date >= toDate(1514966917)",
                    "AND event_datetime >= toDateTime(1514966917)",
                ],
                "group by": [
                    "t",
                    "process_name"
                ],
                "order by": [
                    "t",
                    "process_name"
                ]
            },
            "group by": [
                "t"
            ],
            "order by": [
                "t"
            ],
            "format": [
                "JSON"
            ]
        };

        it("expects equality", () => {
            expect(scanner.toAST()).toEqual(expectedAST);
        });
    });

    describe("AST case 10(array)", () => {
        let query = "SELECT count() FROM $table WHERE type[1] = 'key' AND zone['City'] = 'Kyiv'",
            scanner = new Scanner(query);

        let expectedAST = {
            "root": [],
            "select": [
                "count()"
            ],
            "from": [
                "$table"
            ],
            "where": [
                "type[1] = 'key'",
                "AND zone['City'] = 'Kyiv'",
            ],
        };

        it("expects equality", () => {
            expect(scanner.toAST()).toEqual(expectedAST);
        });
    });

    describe("AST case 11(union all)", () => {
        let query = "SELECT a, b FROM table1 UNION ALL select c, d from table2 UNION ALL select e, f from table3",
            scanner = new Scanner(query);

        let expectedAST = {
            "root": [],
            "select": [
                "a",
                "b"
            ],
            "from": [
                "table1"
            ],
            "union all": [
                {
                    "root": [],
                    "select": [
                        "c",
                        "d"
                    ],
                    "from": [
                        "table2"
                    ],
                },
                {
                    "root": [],
                    "select": [
                        "e",
                        "f"
                    ],
                    "from": [
                        "table3"
                    ],
                }
            ],
        };

        it("expects equality", () => {
            expect(scanner.toAST()).toEqual(expectedAST);
        });
    });

    describe("AST case 12(union all closure)", () => {
        let query = "SELECT * FROM (select c, d from table2 UNION ALL select e, f from table3) ORDER BY c",
            scanner = new Scanner(query);

        let expectedAST = {
            "root": [],
            "select": [
                "*"
            ],
            "from": {
                "root": [],
                "select": [
                    "c",
                    "d"
                ],
                "from": [
                    "table2"
                ],
                "union all": [
                    {
                        "root": [],
                        "select": [
                            "e",
                            "f"
                        ],
                        "from": [
                            "table3"
                        ],
                    }
                ],
            },
            "order by": [
                "c"
            ],
        };

        it("expects equality", () => {
            expect(scanner.toAST()).toEqual(expectedAST);
        });
    });

    describe("AST case 13(partial statement match)", () => {
        let query = "SELECT $timeSeries as t, count() as formatt FROM $table WHERE $timeFilter GROUP BY t ORDER BY t",
            scanner = new Scanner(query);

        let expectedAST = {
            "root": [],
            "select": [
                "$timeSeries as t",
                "count() as formatt"
            ],
            "from": [
                "$table"
            ],
            "where": [
                "$timeFilter"
            ],
            "group by": [
                "t"
            ],
            "order by": [
                "t"
            ],
        };

        it("expects equality", () => {
            expect(scanner.toAST()).toEqual(expectedAST);
        });
    });

    describe("AST case 14(quoted literals)", () => {
        let query = "SELECT $timeSeries as \"t\", count() as \"formatt\" FROM $table WHERE $timeFilter GROUP BY \"t\" ORDER BY \"t\"",
            scanner = new Scanner(query);

        let expectedAST = {
            "root": [],
            "select": [
                "$timeSeries as \"t\"",
                "count() as \"formatt\""
            ],
            "from": [
                "$table"
            ],
            "where": [
                "$timeFilter"
            ],
            "group by": [
                "\"t\""
            ],
            "order by": [
                "\"t\""
            ],
        };

        it("expects equality", () => {
            expect(scanner.toAST()).toEqual(expectedAST);
        });
    });

<<<<<<< HEAD

    

    describe("SqlQuery parser if % ", () => {
        
        let sourceQuery = `
        <%var x = 2;%>
        <%if(x === 1){%>
        SELECT field+<%x%> as incField
            FROM $table
            WHERE $timeFilter
        <%}else{%>
        SELECT field as sameField
            FROM $table
            WHERE $timeFilter
        <%}%>`;
        let templateSrv:any;
        var options = {
            rangeRaw:{
                from: "now",
                to: "now"
            }  
        }
        
        let renderedQuery = SqlQuery.render(sourceQuery, templateSrv, options).trim();
        let expectedQuery = "SELECT field as sameField             FROM $table             WHERE $timeFilter";
            
        it("expects else branch", () => {
             expect(renderedQuery).toEqual(expectedQuery);
        });

        sourceQuery = `
        <%var x = 1;%>
        <%if(x === 1){%>
        SELECT field+<%x%> as incField
            FROM $table
            WHERE $timeFilter
        <%}else{%>
        SELECT field as sameField
            FROM $table
            WHERE $timeFilter
        <%}%>`;

        renderedQuery = SqlQuery.render(sourceQuery, templateSrv, options).trim();
        expectedQuery = "SELECT field+1 as incField             FROM $table             WHERE $timeFilter";
            
        it("expects if branch", () => {
             expect(renderedQuery).toEqual(expectedQuery);
        });
    
    });

        describe("SqlQuery parser switch % ", () => {

        let sourceQuery = `
        <%var col="WIN", so="UNKNOWN";switch(col){case "LIN":so="Linux_distribution";break;case "WIN":so="Windows_distribution";break;}%>
        select <%so%> as Distribution`;

        let templateSrv:any;
        var options = {
            rangeRaw:{
                from: "now",
                to: "now"
            }  
        }        

        let renderedQuery = SqlQuery.render(sourceQuery, templateSrv, options).trim();
        let expectedQuery = "select Windows_distribution as Distribution";
        it("expects switch WIN", () => {
            expect(renderedQuery).toEqual(expectedQuery);
       });



    });

=======
    describe("AST case 15 (escaped quotes inside quotes)", () => {
        let query = "SELECT now() AS t, 'test\\\'value' AS v FROM $table WHERE v=\"test\\\"field\"",
            scanner = new Scanner(query);

        let expectedAST = {
            "root": [],
            "select": [
                "now() AS t",
                "'test\\\'value' AS v"
            ],
            "from": [
                "$table"
            ],
            "where": [
                "v = \"test\\\"field\""
            ],
        };
        it("expects equality", () => {
            expect(scanner.toAST()).toEqual(expectedAST);
        });
    });
>>>>>>> 46c4bc8f
});<|MERGE_RESOLUTION|>--- conflicted
+++ resolved
@@ -506,7 +506,28 @@
         });
     });
 
-<<<<<<< HEAD
+
+  describe("AST case 15 (escaped quotes inside quotes)", () => {
+        let query = "SELECT now() AS t, 'test\\\'value' AS v FROM $table WHERE v=\"test\\\"field\"",
+            scanner = new Scanner(query);
+
+        let expectedAST = {
+            "root": [],
+            "select": [
+                "now() AS t",
+                "'test\\\'value' AS v"
+            ],
+            "from": [
+                "$table"
+            ],
+            "where": [
+                "v = \"test\\\"field\""
+            ],
+        };
+        it("expects equality", () => {
+            expect(scanner.toAST()).toEqual(expectedAST);
+        });
+    });
 
     
 
@@ -559,7 +580,7 @@
     
     });
 
-        describe("SqlQuery parser switch % ", () => {
+    describe("SqlQuery parser switch % ", () => {
 
         let sourceQuery = `
         <%var col="WIN", so="UNKNOWN";switch(col){case "LIN":so="Linux_distribution";break;case "WIN":so="Windows_distribution";break;}%>
@@ -583,27 +604,5 @@
 
     });
 
-=======
-    describe("AST case 15 (escaped quotes inside quotes)", () => {
-        let query = "SELECT now() AS t, 'test\\\'value' AS v FROM $table WHERE v=\"test\\\"field\"",
-            scanner = new Scanner(query);
-
-        let expectedAST = {
-            "root": [],
-            "select": [
-                "now() AS t",
-                "'test\\\'value' AS v"
-            ],
-            "from": [
-                "$table"
-            ],
-            "where": [
-                "v = \"test\\\"field\""
-            ],
-        };
-        it("expects equality", () => {
-            expect(scanner.toAST()).toEqual(expectedAST);
-        });
-    });
->>>>>>> 46c4bc8f
+
 });