--- conflicted
+++ resolved
@@ -534,9 +534,7 @@
             expect(scanner.toAST()).toEqual(expectedAST);
         });
     });
-<<<<<<< HEAD
-
-    
+   
 
     describe("SqlQuery parser if % ", () => {
         
@@ -612,7 +610,6 @@
     });
 
 
-=======
     describe("AST case 16 (subquery + alias)", () => {
         let query = "SELECT t2.service_name, sum(1.05*rand()) AS test " +
             "FROM (SELECT event_time, service_name FROM default.test_grafana) AS t2 " +
@@ -749,5 +746,5 @@
         });
     });
 
->>>>>>> ba7e4fcd
+
 });