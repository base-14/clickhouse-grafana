version: "3"

services:
  clickhouse-ontime:
    image: ${CLICKHOUSE_IMAGE:-clickhouse/clickhouse-server}:${CLICKHOUSE_VERSION:-latest}
    volumes:
      - ./docker/clickhouse/load_ontime.sh:/docker-entrypoint-initdb.d/load_ontime.sh
      - /var/lib/clickhouse/
      - /var/log/clickhouse-server/
  clickhouse:
    image: ${CLICKHOUSE_IMAGE:-clickhouse/clickhouse-server}:${CLICKHOUSE_VERSION:-latest}
    ports:
      - "8123:8123"
      - "9000:9000"
      - "5432:5432"
      - "3306:3306"
    volumes:
      - /var/log/clickhouse-server
      - ./docker/clickhouse/init_schema.sql:/docker-entrypoint-initdb.d/init_schema.sql
      - ./docker/clickhouse/postgres_dictionary.xml:/etc/clickhouse-server/postgres_dictionary.xml
      - ./docker/clickhouse/listen_ports.xml:/etc/clickhouse-server/config.d/listen_ports.xml
      - ./docker/clickhouse/ca-key.pem:/etc/clickhouse-server/ca-key.pem
      - ./docker/clickhouse/ca-cert.pem:/etc/clickhouse-server/ca-cert.pem
      - ./docker/clickhouse/server-cert.pem:/etc/clickhouse-server/server-cert.pem
      - ./docker/clickhouse/server-key.pem:/etc/clickhouse-server/server-key.pem
      - ./docker/clickhouse/client-cert.pem:/etc/clickhouse-server/client-cert.pem
      - ./docker/clickhouse/client-key.pem:/etc/clickhouse-server/client-key.pem
      - ./docker/clickhouse/dhparam.pem:/etc/clickhouse-server/dhparam.pem
      - ./docker/clickhouse/users.xml:/etc/clickhouse-server/users.d/users.xml
      - ./docker/clickhouse/options_method.xml:/etc/clickhouse-server/config.d/options_method.xml

  mysql:
    image: mysql:latest
    environment:
      - MYSQL_ROOT_PASSWORD=grafana

  postgres:
    image: postgres:latest
    environment:
      - POSTGRES_PASSWORD=grafana
    volumes:
      - ./docker/postgres/init_schema.sql:/docker-entrypoint-initdb.d/init_schema.sql

  grafana:
    image: ${GRAFANA_IMAGE:-grafana/grafana}:${GRAFANA_VERSION:-latest}
    build:
      context: ./.config
      args:
        grafana_image: ${GRAFANA_IMAGE:-grafana}
        grafana_version: ${GRAFANA_VERSION:-latest}
    volumes:
      - ./dist/:/var/lib/grafana/plugins/vertamedia-clickhouse-datasource/
      - ./docker/grafana/provisioning/:/etc/grafana/provisioning/
      - ./docker/grafana/dashboards/:/var/lib/grafana/dashboards/
      - ./docker/grafana/alerting/:/etc/grafana/provisioning/alerting/

    environment:
      GF_INSTALL_PLUGINS: grafana-piechart-panel,grafana-worldmap-panel,grafana-clickhouse-datasource
      GF_LOG_LEVEL: debug
      GF_DATABASE_WAL: "true"
<<<<<<< HEAD
      GF_UNIFIED_ALERTING_ENABLED: ${GF_UNIFIED_ALERTING_ENABLED:-true}
      GF_ALERTING_ENABLED: ${GF_ALERTING_ENABLED:-false}
=======
      # @todo wait grafana 9.0 implementation alerts provisioning https://github.com/grafana/grafana/issues/40983#issuecomment-1137770772
      GF_UNIFIED_ALERTING_ENABLED: ${GF_UNIFIED_ALERTING_ENABLED:-false}
      GF_ALERTING_ENABLED: ${GF_ALERTING_ENABLED:-true}
>>>>>>> fa4b6261
      GF_PLUGINS_ALLOW_LOADING_UNSIGNED_PLUGINS: vertamedia-clickhouse-datasource
    ports:
      - 3000:3000/tcp
    depends_on:
      - clickhouse

  grafana_external_install:
    image: ${GRAFANA_IMAGE:-grafana/grafana}:${GRAFANA_VERSION:-latest}
    volumes:
      - ./docker/grafana/provisioning/:/etc/grafana/provisioning/
      - ./docker/grafana/dashboards/:/var/lib/grafana/dashboards/

    environment:
      GF_INSTALL_PLUGINS: grafana-piechart-panel,grafana-worldmap-panel,grafana-clickhouse-datasource,vertamedia-clickhouse-datasource
      GF_LOG_LEVEL: debug
      GF_DATABASE_WAL: "true"
<<<<<<< HEAD
      GF_UNIFIED_ALERTING_ENABLED: ${GF_UNIFIED_ALERTING_ENABLED:-false}
      GF_ALERTING_ENABLED: ${GF_ALERTING_ENABLED:-true}
=======
      GF_UNIFIED_ALERTING_ENABLED: ${GF_UNIFIED_ALERTING_ENABLED:-true}
      GF_ALERTING_ENABLED: ${GF_ALERTING_ENABLED:-false}
>>>>>>> fa4b6261
    ports:
      - "3001:3000"
    depends_on:
      - clickhouse

  trickster:
    image: tricksterio/trickster:${TRICKSTER_VERSION:-latest}
    volumes:
      - ./docker/trickster/trickster.conf:/etc/trickster/trickster.conf
    ports:
      - "8480:8480"
    depends_on:
      - clickhouse

  frontend_builder:
    image: node:lts
    working_dir: /grafana-clickhouse
    volumes:
      - ./:/grafana-clickhouse
<<<<<<< HEAD
      # for speedup npm install
      - "node_modules:/grafana-clickhouse/node_modules"
=======
      # for speedup npm install under WSL
      # - "node_modules:/grafana-clickhouse/node_modules"
>>>>>>> fa4b6261
    command: |
      bash -xec '
        if [[ "3" == `ls -la ./node_modules/ | wc -l` ]]; then npm install; fi && \
        npm run build && \
        npm run test:ci
      '

  backend_builder:
    image: golang:1.21
    working_dir: /go/src/grafana-clickhouse
    environment:
      GOCACHE: "/go-cache"
      RUN_TESTS: "${RUN_TESTS:-.+}"
      CGO_ENABLED: "0"
    volumes:
      - ./:/go/src/grafana-clickhouse
      - ./.go-cache:/go/pkg/mod
      - ./.go-cache:/go-cache
    command: |
      bash -xec "
<<<<<<< HEAD
        (command -v mage || go install -v github.com/magefile/mage@latest) && 
=======
        git config --global --add safe.directory /go/src/grafana-clickhouse &&
        (command -v mage || go install -v github.com/magefile/mage@latest) &&
>>>>>>> fa4b6261
        go test -timeout 1m -failfast -tags=integration -run "${RUN_TESTS:-.+}" -v ./pkg/ &&
        mage -v && 
        chmod +x ./dist/altinity-clickhouse-plugin*
      "

  plugin_signer:
    image: node:lts
    working_dir: /grafana-clickhouse
    volumes:
      - ./:/grafana-clickhouse
      # for speedup npm install
      - "node_modules:/grafana-clickhouse/node_modules"
    command: |
      bash -xec "
        if [[ ! -f ./node_modules/@grafana/sign-plugin/dist/bin/run.js ]]; then npm install; fi && \
        npm run sign
      "

volumes:
  node_modules:<|MERGE_RESOLUTION|>--- conflicted
+++ resolved
@@ -58,14 +58,8 @@
       GF_INSTALL_PLUGINS: grafana-piechart-panel,grafana-worldmap-panel,grafana-clickhouse-datasource
       GF_LOG_LEVEL: debug
       GF_DATABASE_WAL: "true"
-<<<<<<< HEAD
       GF_UNIFIED_ALERTING_ENABLED: ${GF_UNIFIED_ALERTING_ENABLED:-true}
       GF_ALERTING_ENABLED: ${GF_ALERTING_ENABLED:-false}
-=======
-      # @todo wait grafana 9.0 implementation alerts provisioning https://github.com/grafana/grafana/issues/40983#issuecomment-1137770772
-      GF_UNIFIED_ALERTING_ENABLED: ${GF_UNIFIED_ALERTING_ENABLED:-false}
-      GF_ALERTING_ENABLED: ${GF_ALERTING_ENABLED:-true}
->>>>>>> fa4b6261
       GF_PLUGINS_ALLOW_LOADING_UNSIGNED_PLUGINS: vertamedia-clickhouse-datasource
     ports:
       - 3000:3000/tcp
@@ -82,13 +76,8 @@
       GF_INSTALL_PLUGINS: grafana-piechart-panel,grafana-worldmap-panel,grafana-clickhouse-datasource,vertamedia-clickhouse-datasource
       GF_LOG_LEVEL: debug
       GF_DATABASE_WAL: "true"
-<<<<<<< HEAD
       GF_UNIFIED_ALERTING_ENABLED: ${GF_UNIFIED_ALERTING_ENABLED:-false}
       GF_ALERTING_ENABLED: ${GF_ALERTING_ENABLED:-true}
-=======
-      GF_UNIFIED_ALERTING_ENABLED: ${GF_UNIFIED_ALERTING_ENABLED:-true}
-      GF_ALERTING_ENABLED: ${GF_ALERTING_ENABLED:-false}
->>>>>>> fa4b6261
     ports:
       - "3001:3000"
     depends_on:
@@ -108,13 +97,8 @@
     working_dir: /grafana-clickhouse
     volumes:
       - ./:/grafana-clickhouse
-<<<<<<< HEAD
-      # for speedup npm install
-      - "node_modules:/grafana-clickhouse/node_modules"
-=======
       # for speedup npm install under WSL
       # - "node_modules:/grafana-clickhouse/node_modules"
->>>>>>> fa4b6261
     command: |
       bash -xec '
         if [[ "3" == `ls -la ./node_modules/ | wc -l` ]]; then npm install; fi && \
@@ -135,12 +119,8 @@
       - ./.go-cache:/go-cache
     command: |
       bash -xec "
-<<<<<<< HEAD
-        (command -v mage || go install -v github.com/magefile/mage@latest) && 
-=======
         git config --global --add safe.directory /go/src/grafana-clickhouse &&
         (command -v mage || go install -v github.com/magefile/mage@latest) &&
->>>>>>> fa4b6261
         go test -timeout 1m -failfast -tags=integration -run "${RUN_TESTS:-.+}" -v ./pkg/ &&
         mage -v && 
         chmod +x ./dist/altinity-clickhouse-plugin*
