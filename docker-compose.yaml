--- conflicted
+++ resolved
@@ -49,35 +49,17 @@
         grafana_image: ${GRAFANA_IMAGE:-grafana}
         grafana_version: ${GRAFANA_VERSION:-latest}
     volumes:
-<<<<<<< HEAD
       - ./dist/:/var/lib/grafana/plugins/vertamedia-clickhouse-datasource/
       - ./docker/grafana/provisioning/:/etc/grafana/provisioning/
-=======
-      - ./:/var/lib/grafana/plugins/altinity-clickhouse/
-      - ./docker/grafana/grafanalabs-clickhouse-datasource.yaml:/etc/grafana/provisioning/datasources/grafanalabs-clickhouse-datasource.yaml
-      - ./docker/grafana/grafana-clickhouse-datasource.yaml:/etc/grafana/provisioning/datasources/grafana-clickhouse-datasource.yaml
-      - ./docker/grafana/grafana-clickhouse-datasource-get.yaml:/etc/grafana/provisioning/datasources/grafana-clickhouse-datasource-get.yaml
-      - ./docker/grafana/grafana-clickhouse-datasource-x-auth.yaml:/etc/grafana/provisioning/datasources/grafana-clickhouse-datasource-x-auth.yaml
-      - ./docker/grafana/grafana-clickhouse-ontime-datasource.yaml:/etc/grafana/provisioning/datasources/grafana-clickhouse-ontime-datasource.yaml
-      - ./docker/grafana/grafana-postgres-datasource.yaml:/etc/grafana/provisioning/datasources/grafana-postgres-datasource.yaml
-      - ./docker/grafana/grafana-trickster-datasource.yaml:/etc/grafana/provisioning/datasources/grafana-trickster-datasource.yaml
-      - ./docker/grafana/grafana-dashboards.yaml:/etc/grafana/provisioning/dashboards/grafana-dashboards.yaml
+      - ./docker/grafana/dashboards/:/var/lib/grafana/dashboards/
       - ./docker/grafana/alerting/:/etc/grafana/provisioning/alerting/
->>>>>>> c78a84a3
-      - ./docker/grafana/dashboards/:/var/lib/grafana/dashboards/
 
     environment:
       GF_INSTALL_PLUGINS: grafana-piechart-panel,grafana-worldmap-panel,grafana-clickhouse-datasource
       GF_LOG_LEVEL: debug
-<<<<<<< HEAD
       GF_DATABASE_WAL: "true"
-      # @todo wait grafana 9.0 implementation alerts provisioning https://github.com/grafana/grafana/issues/40983#issuecomment-1137770772
-      GF_UNIFIED_ALERTING_ENABLED: ${GF_UNIFIED_ALERTING_ENABLED:-false}
-      GF_ALERTING_ENABLED: ${GF_ALERTING_ENABLED:-true}
-=======
       GF_UNIFIED_ALERTING_ENABLED: ${GF_UNIFIED_ALERTING_ENABLED:-true}
       GF_ALERTING_ENABLED: ${GF_ALERTING_ENABLED:-false}
->>>>>>> c78a84a3
       GF_PLUGINS_ALLOW_LOADING_UNSIGNED_PLUGINS: vertamedia-clickhouse-datasource
     ports:
       - 3000:3000/tcp
@@ -93,14 +75,9 @@
     environment:
       GF_INSTALL_PLUGINS: grafana-piechart-panel,grafana-worldmap-panel,grafana-clickhouse-datasource,vertamedia-clickhouse-datasource
       GF_LOG_LEVEL: debug
-<<<<<<< HEAD
       GF_DATABASE_WAL: "true"
-      GF_UNIFIED_ALERTING_ENABLED: ${GF_UNIFIED_ALERTING_ENABLED:-true}
-      GF_ALERTING_ENABLED: ${GF_ALERTING_ENABLED:-false}
-=======
       GF_UNIFIED_ALERTING_ENABLED: ${GF_UNIFIED_ALERTING_ENABLED:-false}
       GF_ALERTING_ENABLED: ${GF_ALERTING_ENABLED:-true}
->>>>>>> c78a84a3
     ports:
       - "3001:3000"
     depends_on:
