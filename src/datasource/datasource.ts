--- conflicted
+++ resolved
@@ -184,9 +184,8 @@
     let traceId;
     const requestOptions = { ...options, range: this.options.range };
 
-<<<<<<< HEAD
     const originalQuery = await this.createQuery(requestOptions, query);
-    let select = await new Promise<any>((resolve) => {
+    let { select, where } = await new Promise<any>((resolve) => {
       InitiateWasm().then(() => {
         getAstProperty(originalQuery.stmt.replace(/\r\n|\r|\n/g, ' '), 'select').then((result) => {
           if (result && result.properties) {
@@ -197,11 +196,6 @@
         });
       });
     });
-=======
-    const originalQuery = this.createQuery(requestOptions, query);
-    let scanner = new Scanner(originalQuery.stmt.replace(/\r\n|\r|\n/g, ' '));
-    let { select, where } = scanner.toAST();
->>>>>>> 47d3ecd2
 
     const generateQueryForTraceID = (traceId, select) => {
       return `SELECT ${select.join(',')} FROM $table WHERE $timeFilter AND trace_id=${traceId}`;
