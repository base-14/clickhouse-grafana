import _, { curry, each } from 'lodash';
import SqlSeries from './sql-series/sql_series';
import ResponseParser from './response_parser';
import AdHocFilter from './adhoc';

import {
  AnnotationEvent,
  DataQueryRequest,
  DataSourceInstanceSettings,
  DataSourceWithLogsContextSupport,
  DataSourceWithToggleableQueryFiltersSupport, FieldType,
  LogRowContextOptions,
  LogRowContextQueryDirection,
  LogRowModel,
  QueryFilterOptions,
  TypedVariableModel, VariableSupportType,
} from '@grafana/data';
import { BackendSrv, DataSourceWithBackend, getBackendSrv, getTemplateSrv, TemplateSrv } from '@grafana/runtime';

import {CHDataSourceOptions, CHQuery, DatasourceMode, DEFAULT_QUERY} from '../types/types';
import {QueryEditor, QueryEditorVariable} from '../views/QueryEditor/QueryEditor';
import { getAdhocFilters } from '../views/QueryEditor/helpers/getAdHocFilters';
import { from, Observable } from 'rxjs';
import { adhocFilterVariable, conditionalTest, convertTimestamp, interpolateQueryExpr } from './helpers';
import { ClickHouseWasm } from './wasm';

export class CHDataSource
  extends DataSourceWithBackend<CHQuery, CHDataSourceOptions>
  implements DataSourceWithLogsContextSupport<CHQuery>, DataSourceWithToggleableQueryFiltersSupport<CHQuery>
{
  backendSrv: BackendSrv;
  templateSrv: TemplateSrv;
  adHocFilter: AdHocFilter;
  responseParser: ResponseParser;
  options: any;
  pluginId: string;
  wasmModule: ClickHouseWasm;
  url: string;
  basicAuth: any;
  withCredentials: any;
  usePOST: boolean;
  defaultDatabase: string;
  addCorsHeader: boolean;
  xHeaderUser: string;
  xClickHouseSSLCertificateAuth: boolean;
  defaultValues: any;
  useYandexCloudAuthorization: boolean;
  useCompression: boolean;
  compressionType: string;
  adHocValuesQuery: string;
  adHocHideTableNames: boolean;
  uid: string;
  datasourceMode?: DatasourceMode;

  constructor(instanceSettings: DataSourceInstanceSettings<CHDataSourceOptions>) {
    super(instanceSettings);
    this.pluginId = instanceSettings.meta.id
    this.wasmModule = ClickHouseWasm.getInstance(instanceSettings.meta.id);
    this.uid = instanceSettings.uid;
    this.url = instanceSettings.url!;
    this.basicAuth = instanceSettings.basicAuth;
    this.withCredentials = instanceSettings.withCredentials;
    this.addCorsHeader = instanceSettings.jsonData.addCorsHeader || false;
    this.usePOST = instanceSettings.jsonData.usePOST || false;
    this.useCompression = instanceSettings.jsonData.useCompression || false;
    this.adHocValuesQuery = instanceSettings.jsonData.adHocValuesQuery || '';
    this.adHocHideTableNames = instanceSettings.jsonData.adHocHideTableNames || false;
    this.compressionType = instanceSettings.jsonData.compressionType || '';
    this.defaultDatabase = instanceSettings.jsonData.defaultDatabase || '';
    this.xHeaderUser = instanceSettings.jsonData.xHeaderUser || '';
    this.xClickHouseSSLCertificateAuth = instanceSettings.jsonData.xClickHouseSSLCertificateAuth || false;
    this.useYandexCloudAuthorization = instanceSettings.jsonData.useYandexCloudAuthorization || false;
    if (instanceSettings.jsonData.useDefaultConfiguration) {
      this.defaultValues = {
        dateTime: {
          defaultDateTime64: instanceSettings.jsonData.defaultDateTime64,
          defaultDateTime: instanceSettings.jsonData.defaultDateTime,
          defaultUint32: instanceSettings.jsonData.defaultUint32,
          defaultDateDate32: instanceSettings.jsonData.defaultDateDate32,
          defaultFloat: instanceSettings.jsonData.defaultFloat,
          defaultTimeStamp64_3: instanceSettings.jsonData.defaultTimeStamp64_3,
          defaultTimeStamp64_6: instanceSettings.jsonData.defaultTimeStamp64_6,
          defaultTimeStamp64_9: instanceSettings.jsonData.defaultTimeStamp64_9,
        },
        defaultDateTimeType: instanceSettings.jsonData.defaultDateTimeType,
        contextWindowSize: instanceSettings.jsonData.contextWindowSize,
      };
    }

    this.backendSrv = getBackendSrv();
    this.templateSrv = getTemplateSrv();
    this.adHocFilter = new AdHocFilter(this);
    this.responseParser = new ResponseParser();
    this.variables = {
      getType(): VariableSupportType {
        return VariableSupportType.Custom;
      },
      // @ts-ignore
      editor: QueryEditorVariable,
      query: this.queryVariables.bind(this),
    }

    this.annotations = {
      QueryEditor: QueryEditor,
    };
  }

  static _getRequestOptions(query: string, usePOST?: boolean, requestId?: string, options?: any) {
    let requestOptions: any = {
      url: options.url,
      requestId: requestId,
    };
    let params: string[] = [];

    if (usePOST) {
      requestOptions.method = 'POST';
      requestOptions.data = query;
    } else {
      requestOptions.method = 'GET';
      params.push('query=' + encodeURIComponent(query));
    }

    if (options.defaultDatabase) {
      params.push('database=' + options.defaultDatabase);
    }

    if (options.basicAuth || options.withCredentials) {
      requestOptions.withCredentials = true;
    }

    requestOptions.headers = options.headers || {};
    if (options.basicAuth) {
      requestOptions.headers.Authorization = options.basicAuth;
    }

    if (options.useCompression) {
      requestOptions.headers['Accept-Encoding'] = options.compressionType;
      params.push('enable_http_compression=1');
    }

    if (options.useYandexCloudAuthorization) {
      requestOptions.headers['X-ClickHouse-User'] = options.xHeaderUser;
      // look to routes in plugin.json
      if (options.xClickHouseSSLCertificateAuth) {
        requestOptions.headers['X-ClickHouse-SSL-Certificate-Auth'] = 'on';
        if (requestOptions.url.indexOf('/?') === -1) {
          requestOptions.url += '/xClickHouseSSLCertificateAuth';
        } else {
          requestOptions.url.replace('/?', '/xClickHouseSSLCertificateAuth/?');
        }
      } else {
        if (requestOptions.url.indexOf('/?') === -1) {
          requestOptions.url += '/xHeaderKey';
        } else {
          requestOptions.url.replace('/?', '/xHeaderKey/?');
        }
      }
    }

    if (options.addCorsHeader) {
      params.push('add_http_cors_header=1');
    }

    if (params.length) {
      requestOptions.url += (requestOptions.url.indexOf('?') !== -1 ? '&' : '/?') + params.join('&');
    }

    return requestOptions;
  }

  _request(query: string, requestId?: string) {
    const queryParams = CHDataSource._getRequestOptions(query, this.usePOST, requestId, this);

    const dataRequest = new Promise((resolve, reject) => {
      this.backendSrv.fetch(queryParams).subscribe(
        (response) => {
          if (response && response?.data) {
            resolve(response.data);
          } else {
            resolve(null);
          }
        },
        (e) => {
          reject(e);
        }
      );
    });

    return dataRequest;
  }

  async getLogRowContext(
    row: LogRowModel,
    options?: LogRowContextOptions | undefined,
    query?: CHQuery | undefined
  ): Promise<{ data: any[] }> {
    let traceId;
    const requestOptions = { ...options, range: this.options.range };

    const originalQuery = await this.createQuery(requestOptions, query);
    let select = await new Promise<any>((resolve) => {
      this.wasmModule.getAstProperty(originalQuery.stmt.replace(/\r\n|\r|\n/g, ' '), 'select').then((result) => {
        if (result && result.properties) {
          return resolve(result.properties);
        }

        resolve([]);
      });
    });

    let where = await new Promise<any>((resolve) => {
      this.wasmModule.getAstProperty(originalQuery.stmt.replace(/\r\n|\r|\n/g, ' '), 'where').then((result) => {
        if (result && result.properties) {
          return resolve(result.properties);
        }

        resolve([]);
      });
    });

    const generateQueryForTraceID = (traceId, select) => {
      return `SELECT ${select.join(',')} FROM $table WHERE $timeFilter AND trace_id=${traceId}`;
    };

    const generateQueryForTimestampBackward = (inputTimestampColumn, inputTimestampValue, contextWindowSize) => {
      return `SELECT timestamp FROM (
          SELECT
            ${inputTimestampColumn},
            FIRST_VALUE(${inputTimestampColumn}) OVER (ORDER BY ${inputTimestampColumn} ROWS BETWEEN ${
        contextWindowSize || 10
      } PRECEDING AND CURRENT ROW) AS timestamp
          FROM $table
          ORDER BY ${inputTimestampColumn}
        ) WHERE ${where?.length ? where.join(' ') + ' AND' : ''} ${inputTimestampColumn} = ${inputTimestampValue}`;
    };

    const generateQueryForTimestampForward = (inputTimestampColumn, inputTimestampValue, contextWindowSize) => {
      return `SELECT timestamp FROM (
          SELECT
            ${inputTimestampColumn},
            LAST_VALUE(${inputTimestampColumn}) OVER (ORDER BY ${inputTimestampColumn} ROWS BETWEEN CURRENT ROW AND ${
        contextWindowSize || 10
      } FOLLOWING) AS timestamp
          FROM $table
          ORDER BY ${inputTimestampColumn}
        ) WHERE  ${where?.length ? where.join(' ') + ' AND' : ''} ${inputTimestampColumn} = ${inputTimestampValue}`;
    };

    const generateRequestForTimestampForward = (timestampField, timestamp, currentRowTimestamp, select) => {
      return `SELECT ${select.join(
        ','
      )} FROM $table WHERE ${where?.length ? where.join(' ') + ' AND' : ''} ${timestampField} <'${timestamp}' AND ${timestampField} > '${currentRowTimestamp}'`;
    };

    const generateRequestForTimestampBackward = (timestampField, timestamp, currentRowTimestamp, select) => {
      return `SELECT ${select.join(
        ','
      )} FROM $table WHERE ${where?.length ? where.join(' ') + ' AND' : ''} ${timestampField} > '${timestamp}' AND ${timestampField} < '${currentRowTimestamp}'`;
    };

    if (traceId) {
      const queryForTraceID = generateQueryForTraceID(traceId, select);
      const { stmt, requestId } = await this.createQuery(requestOptions, { ...query, query: queryForTraceID });
      const response: any = await this.seriesQuery(stmt, requestId + options?.direction);

      if (response && !response.rows) {
        return { data: [] };
      } else if (!response) {
        throw new Error('No response for traceId log context query');
      }

      let sqlSeries = new SqlSeries({
        refId: 'FORWARD',
        series: response.data,
        meta: response.meta,
      });

      return { data: sqlSeries.toLogs() };
    } else {
      const timestampColumn = query?.dateTimeColDataType;

      const getLogsTimeBoundaries = async () => {
        let formattedDate = String(row.timeEpochMs);
        if (formattedDate.length > 10) {
          formattedDate = `toDateTime64(${row.timeEpochMs}/1000,3)`;
        } else {
          formattedDate = `'${row.timeUtc}'`;
        }

        const boundariesRequest =
          options?.direction === LogRowContextQueryDirection.Backward
            ? generateQueryForTimestampBackward(timestampColumn, formattedDate, query?.contextWindowSize)
            : generateQueryForTimestampForward(timestampColumn, formattedDate, query?.contextWindowSize);

        const { stmt, requestId } = await this.createQuery(requestOptions, { ...query, query: boundariesRequest });
        const result: any = await this.seriesQuery(stmt, requestId + options?.direction);

        return result.data[0];
      };

      const { timestamp } = await getLogsTimeBoundaries();
      const getLogContext = async () => {
        const contextDataRequest =
          options?.direction === LogRowContextQueryDirection.Backward
            ? generateRequestForTimestampBackward(timestampColumn, timestamp, row.timeUtc, select)
            : generateRequestForTimestampForward(timestampColumn, timestamp, row.timeUtc, select);

        const { stmt, requestId } = await this.createQuery(requestOptions, { ...query, query: contextDataRequest });
        return this.seriesQuery(stmt, requestId + options?.direction);
      };

      const response: any = await getLogContext();

      if (response && !response.rows) {
        return { data: [] };
      } else if (!response) {
        throw new Error('No response for log context query');
      }

      let sqlSeries = new SqlSeries({
        refId: options?.direction,
        series: response.data,
        meta: response.meta,
      });

      return { data: sqlSeries.toLogs() };
    }
  }

  toggleQueryFilter(query: CHQuery, filter: any): any {
    let filters = [...query.adHocFilters];
    let isFilterAdded = query.adHocFilters.filter(
      (f) => f.key === filter.options.key && f.value === filter.options.value
    ).length;
    if (filter.type === 'FILTER_FOR') {
      if (isFilterAdded) {
        filters = filters.filter(
          (f) =>
            f.key !== filter.options.key && f.value !== filter.options.value && f.operator !== filter.options.operator
        );
      } else {
        filters.push({
          value: filter.options.value,
          key: filter.options.key,
          operator: '=',
        });
      }
    } else if (filter.type === 'FILTER_OUT') {
      if (isFilterAdded) {
        filters = filters.filter(
          (f) =>
            f.key !== filter.options.key && f.value !== filter.options.value && f.operator !== filter.options.operator
        );
      } else {
        filters.push({
          value: filter.options.value,
          key: filter.options.key,
          operator: '!=',
        });
      }
    }

    return {
      ...query,
      adHocFilters: filters,
    };
  }

  queryHasFilter(query: CHQuery, filter: QueryFilterOptions): boolean {
    return query.adHocFilters.some((f) => f.key === filter.key && f.value === filter.value);
  }

  processQueryResponse(responses: any, options: any, queries: any[]): any {
    let result: any[] = [];
    let i = 0;

    _.each(responses, (response) => {
      const target = options.targets[i];
      const keys = queries[i].keys;

      i++;
      if (!response || !response.rows) {
        return;
      }

      let sqlSeries = new SqlSeries({
        refId: target.refId,
        series: response.data,
        meta: response.meta,
        keys: keys,
        tillNow: options.rangeRaw?.to === 'now',
        from: convertTimestamp(options.range.from),
        to: convertTimestamp(options.range.to),
      });

          if (target.format === 'table') {
            _.each(sqlSeries.toTable(), (data) => {
              result.push(data);
            });
          } else if (target.format === 'traces') {
            result = sqlSeries.toTraces();
          } else if (target.format === 'flamegraph') {
            result = sqlSeries.toFlamegraph();
          } else if (target.format === 'logs') {
            result = sqlSeries.toLogs();
          } else if (target.refId === 'Anno') {
            result = sqlSeries.toAnnotation(response.data, response.meta);
          } else if (target.datasourceMode === DatasourceMode.Variable ) {
            if (sqlSeries.meta.length === 0) {
              result =[]
            }

            let isTextExist = false;
            let isValueExist = false;

            sqlSeries.meta.forEach((col: any) => {
              if (col.name === 'text') {
                isTextExist = true;
              }
              if (col.name === 'value' ) {
                isValueExist = true;
              }
            })

            const resultContent: { length: any; refId: string; fields: any[] } = {
              refId: 'A',
              length:  sqlSeries.series.length,
              fields: []
            }

            if (isTextExist && isValueExist) {
              resultContent.fields.push({
                name: 'text',
                type: FieldType.string,
                values: sqlSeries.series.map(item => item.text.toString()),
              })
              resultContent.fields.push({
                name: 'value',
                type: FieldType.string,
                values: sqlSeries.series.map(item => item.value.toString()),
              })
            } else if (isTextExist) {
              resultContent.fields.push({
                name: 'text',
                type: FieldType.string,
                values: sqlSeries.series.map(item => item.text),
              })
            } else {
              const getFirstStringField = sqlSeries.meta.find((col: any) => col.type === 'String');
              if (getFirstStringField) {
                resultContent.fields.push({
                  name: 'text',
                  type: FieldType.string,
                  values: sqlSeries.series.map(item => item[getFirstStringField.name]),
                })
              } else {
                const getFirstElement = sqlSeries.meta[0];

                resultContent.fields.push({
                  name: 'text',
                  type: FieldType.string,
                  values: sqlSeries.series.map(item => item[getFirstElement.name]),
                })
              }
            }

            result = [resultContent]
          } else {
            _.each(sqlSeries.toTimeSeries(target.extrapolate), (data) => {
              result.push(data);
            });
          }
        });

    return { data: result };
  }

  async executeQueries (targets: any[], options: any): Promise<any> {
    const queries = await Promise.all(
      targets.map(async (target) => this.createQuery(this.options, target))
    );

    if (!queries.length) {
      return { data: [] };
    }

    const responses = await Promise.all(
      queries.map((query) => this.seriesQuery(query.stmt, query.requestId))
    );

    return this.processQueryResponse(responses, options, queries)
  }


  query(options: DataQueryRequest<CHQuery>): Observable<any> {
    const queryProcessing = async () => {
      try {
        this.options = options;
        const targets = options.targets.filter((target) => !target.hide && target.query);
        return await this.executeQueries(targets, options);
      } catch (error) {
        console.error('Query processing failed:', error);
        throw error;
      }
    };

    return from(queryProcessing());
  }

  queryVariables(options: DataQueryRequest<CHQuery>): Observable<any> {
    const queryProcessing = async () => {
      this.options = options;
      const targets = options.targets.filter((target) => !target.hide && target?.query || typeof target === 'string');
      const queries = await Promise.all(targets.map(async (target) => {
        return this.createQuery(options, (typeof target === 'string') ? {query: target, datasourceMode: DatasourceMode.Variable} : target)
      }));

      // No valid targets, return the empty result to save a round trip.
      if (!queries.length) {
        return from(Promise.resolve({ data: [] }));
      }
      const allQueryPromise = queries.map((query) => {
        return this.seriesQuery(query.stmt, query.requestId + String(Math.random()));
      });

      return Promise.all(allQueryPromise).then((responses: any): any => {
        let result: any[] = [],
          i = 0;
        _.each(responses, (response) => {
          const target = options.targets[i];
          const keys = queries[i].keys;

          i++;
          if (!response || !response.rows) {
            return;
          }

          let sqlSeries = new SqlSeries({
            refId: target.refId,
            series: response.data,
            meta: response.meta,
            keys: keys,
            tillNow: options.rangeRaw?.to === 'now',
            from: convertTimestamp(options.range.from),
            to: convertTimestamp(options.range.to),
          });

          if (sqlSeries.meta.length === 0) {
            result =[]
          }

          let isTextExist = false;
          let isValueExist = false;

          sqlSeries.meta.forEach((col: any) => {
            if (col.name === 'text') {
              isTextExist = true;
            }
            if (col.name === 'value' ) {
              isValueExist = true;
            }
          })

          const resultContent: { length: any; refId: string; fields: any[] } = {
            refId: 'A',
            length:  sqlSeries.series.length,
            fields: []
          }

          if (isTextExist && isValueExist) {
            resultContent.fields.push({
              name: 'text',
              type: FieldType.string,
              values: sqlSeries.series.map(item => item.text.toString()),
            })
            resultContent.fields.push({
              name: 'value',
              type: FieldType.string,
              values: sqlSeries.series.map(item => item.value.toString()),
            })
          } else if (isTextExist) {
            resultContent.fields.push({
              name: 'text',
              type: FieldType.string,
              values: sqlSeries.series.map(item => item.text),
            })
          } else {
            const getFirstStringField = sqlSeries.meta.find((col: any) => col.type === 'String');
            if (getFirstStringField) {
              resultContent.fields.push({
                name: 'text',
                type: FieldType.string,
                values: sqlSeries.series.map(item => item[getFirstStringField.name]),
              })
            } else {
              const getFirstElement = sqlSeries.meta[0];

              resultContent.fields.push({
                name: 'text',
                type: FieldType.string,
                values: sqlSeries.series.map(item => item[getFirstElement.name]),
              })
            }
          }

          result = [resultContent]
        });

        return { data: result };
      });
    };

    return from(queryProcessing());
  }

  async createQuery(options: any, target: any) {
    try {
      const { stmt, keys } = await this.replace(options, target);
      return {
        keys: keys,
        requestId: options.panelId + target.refId + (this.datasourceMode || '') + String(Math.random()),
        stmt: stmt,
      };
    } catch (error) {
      // Propagate the error
      throw error;
    }
  }

  async annotationQuery(options: any): Promise<AnnotationEvent[]> {
    if (!options.annotation.query) {
      throw new Error('Query missing in annotation definition');
    }

    const params = Object.assign(
      {
        annotation: {
          dateTimeColDataType: 'time',
        },
        interval: '30s',
      },
      options
    );
    let query;

    const { stmt } = await this.replace(params, params.annotation);
    query = stmt.replace(/\r\n|\r|\n/g, ' ');
    query += ' FORMAT JSON';

    const queryParams = CHDataSource._getRequestOptions(query, true, undefined, this);

    const dataRequest = new Promise((resolve, reject) => {
      this.backendSrv.fetch(queryParams).subscribe(
        (response) => {
          resolve(this.responseParser.transformAnnotationResponse(params, response.data) as AnnotationEvent[]);
        },
        (e) => {
          reject(e);
        }
      );
    });

    return dataRequest as Promise<AnnotationEvent[]>;
  }

  async metricFindQuery(query: string, options?: any) {
    let interpolatedQuery: string;
    const wildcardChar = '%';
    const searchFilterVariableName = '__searchFilter';
    let scopedVars = {};
    if (query?.indexOf(searchFilterVariableName) !== -1) {
      const searchFilterValue =
        options && options.searchFilter ? `${options.searchFilter}${wildcardChar}` : `${wildcardChar}`;
      scopedVars = {
        __searchFilter: {
          value: searchFilterValue,
          text: '',
        },
      };
      query = this.templateSrv.replace(query, scopedVars, interpolateQueryExpr);
    }
    interpolatedQuery = this.templateSrv.replace(
      conditionalTest(query, this.templateSrv),
      scopedVars,
      interpolateQueryExpr
    );

    if (options && options.range) {
      let from = convertTimestamp(options.range.from);
      let to = convertTimestamp(options.range.to);
      interpolatedQuery = interpolatedQuery.replace(/\$to/g, to.toString()).replace(/\$from/g, from.toString());
      interpolatedQuery = await this.wasmModule.replaceTimeFilters(interpolatedQuery, options.range, options.dateTimeType);
      interpolatedQuery = interpolatedQuery.replace(/\r\n|\r|\n/g, ' ');
    }

    // todo(nv): fix request id
    return this.seriesQuery(interpolatedQuery).then(curry(this.responseParser.parse)(query));
  }

  testDatasource() {
    return this.metricFindQuery(DEFAULT_QUERY.query).then(() => {
      return { status: 'success', message: 'Data source is working', title: 'Success' };
    });
  }

  private seriesQuery(query: string, requestId?: string) {
    query += ' FORMAT JSON';
    return this._request(query, requestId);
  }

  targetContainsTemplate(target: CHQuery) {
    return this.templateSrv.containsTemplate(target.query);
  }

  getTagKeys() {
    // check whether variable `adhoc_query_filter` exists to apply additional filtering
    // @see https://github.com/Altinity/clickhouse-grafana/issues/75
    // @see https://github.com/grafana/grafana/issues/13109
    let queryFilter = '';
    each(this.templateSrv.getVariables(), (v: TypedVariableModel) => {
      if ('query' in v && v.name === adhocFilterVariable) {
        queryFilter = v.query;
      }
    });
    return this.adHocFilter.GetTagKeys(queryFilter);
  }

  getTagValues(options: any) {
    return this.adHocFilter.GetTagValues(options);
  }

  interpolateVariablesInQueries(queries: any, scopedVars: any) {
    let expandedQueries = queries;
    if (queries && queries.length > 0) {
      expandedQueries = queries.map((query: any) => {
        const expandedQuery = {
          ...query,
          datasource: this.getRef(),
          query: this.templateSrv.replace(
            conditionalTest(query.query, this.templateSrv),
            scopedVars,
            interpolateQueryExpr
          ),
        };
        return expandedQuery;
      });
    }
    return expandedQueries;
  }

  getRef() {
    return { type: this.type, uid: this.uid };
  }

  async replace(options: DataQueryRequest<CHQuery>, target: CHQuery): Promise<any> {
    try {
      const adhocFilters = getAdhocFilters(this.adHocFilter?.datasource?.name, this.uid);
      const queryData = {
        frontendDatasource: true,
        refId: target.refId,
        ruleUid: options.headers?.['X-Rule-Uid'] || '',
        rawQuery: false,
        query: target.query, // Required field
        dateTimeColDataType: target.dateTimeColDataType || '',
        dateColDataType: target.dateColDataType || '',
        dateTimeType: target.dateTimeType || 'DATETIME',
        extrapolate: target.extrapolate || false,
        skip_comments: target.skip_comments || false,
        add_metadata: target.add_metadata || false,
        useWindowFuncForMacros: target.useWindowFuncForMacros || false,
        format: target.format || 'time_series',
        round: target.round || '0s',
        intervalFactor: target.intervalFactor || 1,
        interval: target.interval || options.interval || '30s',
        database: target.database || 'default',
        table: target.table || '',
        maxDataPoints: options.maxDataPoints || 0,
        timeRange: {
          from: options.range.from.toISOString(), // Convert to Unix timestamp
          to: options.range.to.toISOString(), // Convert to Unix timestamp
        },
      };
<<<<<<< HEAD

     const createQueryResult = await this.wasmModule.createQuery(queryData);
      let { sql, error } = createQueryResult
=======
      const createQueryResult = await this.wasmModule.createQuery(queryData);
      const { sql, keys, error } = createQueryResult
>>>>>>> 650500fe

      if (error) {
        throw new Error(error);
      }

      let query = await this.wasmModule.applyAdhocFilters(sql || queryData.query, adhocFilters, target);

      query = this.templateSrv.replace(
        conditionalTest(query, this.templateSrv),
        options.scopedVars,
        interpolateQueryExpr
      );

      const wildcardChar = '%';
      const searchFilterVariableName = '__searchFilter';
      let scopedVars = {};
      if (query?.indexOf(searchFilterVariableName) !== -1) {
        const searchFilterValue = `${wildcardChar}`;
        scopedVars = {
          __searchFilter: {
            value: searchFilterValue,
            text: '',
          },
        };
        query = this.templateSrv.replace(query, scopedVars, interpolateQueryExpr);
      }

      const interpolatedQuery = this.templateSrv.replace(
        conditionalTest(query, this.templateSrv),
        scopedVars,
        interpolateQueryExpr
      );

<<<<<<< HEAD
      const queryUpd = await this.wasmModule.applyAdhocFilters(interpolatedQuery || queryData.query, adhocFilters, target);

      const { properties } = await this.wasmModule.getAstProperty(queryUpd, 'group by')

      return { stmt: queryUpd, keys: properties };
=======
      return { stmt: interpolatedQuery, keys: keys };
>>>>>>> 650500fe
    } catch (error) {
      // Propagate the error instead of returning a default value
      throw error;
    }
  }
}<|MERGE_RESOLUTION|>--- conflicted
+++ resolved
@@ -780,14 +780,8 @@
           to: options.range.to.toISOString(), // Convert to Unix timestamp
         },
       };
-<<<<<<< HEAD
-
      const createQueryResult = await this.wasmModule.createQuery(queryData);
       let { sql, error } = createQueryResult
-=======
-      const createQueryResult = await this.wasmModule.createQuery(queryData);
-      const { sql, keys, error } = createQueryResult
->>>>>>> 650500fe
 
       if (error) {
         throw new Error(error);
@@ -820,16 +814,10 @@
         scopedVars,
         interpolateQueryExpr
       );
-
-<<<<<<< HEAD
-      const queryUpd = await this.wasmModule.applyAdhocFilters(interpolatedQuery || queryData.query, adhocFilters, target);
-
-      const { properties } = await this.wasmModule.getAstProperty(queryUpd, 'group by')
+      
+      const { properties } = await this.wasmModule.getAstProperty(interpolatedQuery, 'group by')
 
       return { stmt: queryUpd, keys: properties };
-=======
-      return { stmt: interpolatedQuery, keys: keys };
->>>>>>> 650500fe
     } catch (error) {
       // Propagate the error instead of returning a default value
       throw error;
