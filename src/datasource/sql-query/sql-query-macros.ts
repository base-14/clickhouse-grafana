import { each } from 'lodash';
import { SqlQueryHelper } from './sql-query-helper';
import { TimestampFormat } from '../../types/types';

export interface RawTimeRange {
  from: any | string;
  to: any | string;
}

export interface TimeRange {
  from: any;
  to: any;
  raw: RawTimeRange;
}
export default class SqlQueryMacros {
  static applyMacros(query: string, ast: any): string {
    if (SqlQueryHelper.contain(ast, '$columns')) {
      return SqlQueryMacros.columns(query, ast);
    }
    if (SqlQueryHelper.contain(ast, '$rate')) {
      return SqlQueryMacros.rate(query, ast);
    }
    if (SqlQueryHelper.contain(ast, '$rateColumns')) {
      return SqlQueryMacros.rateColumns(query, ast);
    }
    if (SqlQueryHelper.contain(ast, '$rateColumnsAggregated')) {
      return SqlQueryMacros.rateColumnsAggregated(query, ast);
    }
    if (SqlQueryHelper.contain(ast, '$perSecond')) {
      return SqlQueryMacros.perSecond(query, ast);
    }
    if (SqlQueryHelper.contain(ast, '$perSecondColumns')) {
      return SqlQueryMacros.perSecondColumns(query, ast);
    }
    if (SqlQueryHelper.contain(ast, '$perSecondColumnsAggregated')) {
      return SqlQueryMacros.perSecondColumnsAggregated(query, ast);
    }
    if (SqlQueryHelper.contain(ast, '$increase')) {
      return SqlQueryMacros.increase(query, ast);
    }
    if (SqlQueryHelper.contain(ast, '$increaseColumns')) {
      return SqlQueryMacros.increaseColumns(query, ast);
    }
    if (SqlQueryHelper.contain(ast, '$increaseColumnsAggregated')) {
      return SqlQueryMacros.increaseColumnsAggregated(query, ast);
    }
    if (SqlQueryHelper.contain(ast, '$delta')) {
      return SqlQueryMacros.delta(query, ast);
    }
    if (SqlQueryHelper.contain(ast, '$deltaColumns')) {
      return SqlQueryMacros.deltaColumns(query, ast);
    }
    if (SqlQueryHelper.contain(ast, '$deltaColumnsAggregated')) {
      return SqlQueryMacros.deltaColumnsAggregated(query, ast);
    }
    return query;
  }

  static getDateFilter(): string {
    return '$dateCol >= toDate($from) AND $dateCol <= toDate($to)';
  }

  static getDateTimeFilter(dateTimeType: string) {
    let convertFn = function (t: string): string {
      if (dateTimeType === TimestampFormat.DateTime) {
        return 'toDateTime(' + t + ')';
      }
      if (dateTimeType === TimestampFormat.DateTime64) {
        return 'toDateTime64(' + t + ', 3)';
      }

      if (dateTimeType === TimestampFormat.Float) {
        return t;
      }

<<<<<<< HEAD
=======
      if (dateTimeType === TimestampFormat.DateTime64_3) {
        return `1000 * ${t}`;
      }

      if (dateTimeType === TimestampFormat.DateTime64_6) {
        return `1000000 * ${t}`;
      }

      if (dateTimeType === TimestampFormat.DateTime64_9) {
        return `1000000000 * ${t}`;
      }

>>>>>>> cd6af31e
      return t;
    };
    return '$dateTimeCol >= ' + convertFn('$from') + ' AND $dateTimeCol <= ' + convertFn('$to');
  }

  static getDateTimeFilterMs(dateTimeType: string) {
    if (dateTimeType === TimestampFormat.DateTime) {
      return `$dateTimeCol >= toDateTime($__from/1000) AND $dateTimeCol <= toDateTime($__to/1000)`;
    } else if (dateTimeType === TimestampFormat.DateTime64) {
      return `$dateTimeCol >= toDateTime64($__from/1000, 3) AND $dateTimeCol <= toDateTime64($__to/1000, 3)`;
    } else if (dateTimeType === TimestampFormat.Float) {
      return `$dateTimeCol >= toFloat64($__from/1000) AND $dateTimeCol <= toFloat64($__to/1000)`;
<<<<<<< HEAD
=======
    } else if (dateTimeType === TimestampFormat.DateTime64_3) {
      return `$dateTimeCol >= $__from AND $dateTimeCol <= $__to`;
    } else if (dateTimeType === TimestampFormat.DateTime64_6) {
      return `$dateTimeCol >= 1000 * $__from AND $dateTimeCol <= 1000 * $__to`;
    } else if (dateTimeType === TimestampFormat.DateTime64_9) {
      return `$dateTimeCol >= 1000000 * $__from AND $dateTimeCol <= 1000000 * $__to`;
>>>>>>> cd6af31e
    } else {
      return `$dateTimeCol >= ($__from/1000) AND $dateTimeCol <= ($__to/1000)`;
    }
  }

  static getTimeSeries(dateTimeType: string): string {
    if (dateTimeType === TimestampFormat.DateTime) {
      return '(intDiv(toUInt32($dateTimeCol), $interval) * $interval) * 1000';
    }
    if (dateTimeType === TimestampFormat.DateTime64) {
      return '(intDiv(toFloat64($dateTimeCol) * 1000, ($interval * 1000)) * ($interval * 1000))';
    }

    if (dateTimeType === TimestampFormat.Float) {
      return 'round($dateTimeCol * 1000)';
    }

<<<<<<< HEAD
=======
    if (dateTimeType === TimestampFormat.DateTime64_3) {
      return `intDiv($dateTimeCol,1000)`;
    }

    if (dateTimeType === TimestampFormat.DateTime64_6) {
      return `intDiv($dateTimeCol,1000000)`;
    }

    if (dateTimeType === TimestampFormat.DateTime64_9) {
      return `intDiv($dateTimeCol,1000000000)`;
    }

>>>>>>> cd6af31e
    return '(intDiv($dateTimeCol, $interval) * $interval) * 1000';
  }

  static getTimeSeriesMs(dateTimeType: string): string {
    if (dateTimeType === TimestampFormat.DateTime) {
      return '(intDiv(toUInt32($dateTimeCol) * 1000, $__interval_ms) * $__interval_ms)';
    }

    if (dateTimeType === TimestampFormat.DateTime64) {
      return '(intDiv(toFloat64($dateTimeCol) * 1000, $__interval_ms) * $__interval_ms)';
    }

    if (dateTimeType === TimestampFormat.Float) {
      return '(intDiv($dateTimeCol * 1000, $__interval_ms) * $__interval_ms)';
    }

<<<<<<< HEAD
=======
    if (dateTimeType === TimestampFormat.DateTime64_3) {
      return `$dateTimeCol`;
    }

    if (dateTimeType === TimestampFormat.DateTime64_6) {
      return `intDiv($dateTimeCol,10000)`;
    }

    if (dateTimeType === TimestampFormat.DateTime64_9) {
      return `intDiv($dateTimeCol,1000000)`;
    }

>>>>>>> cd6af31e
    return '(intDiv($dateTimeCol, $__interval_ms) * $__interval_ms)';
  }

  static getNaturalTimeSeries(dateTimeType: string, from: number, to: number): string {
    let SOME_MINUTES = 60 * 20;
    let FEW_HOURS = 60 * 60 * 4;
    let SOME_HOURS = 60 * 60 * 24;
    let MANY_HOURS = 60 * 60 * 72;
    let FEW_DAYS = 60 * 60 * 24 * 15;
    let MANY_WEEKS = 60 * 60 * 24 * 7 * 15;
    let FEW_MONTHS = 60 * 60 * 24 * 30 * 10;
    let FEW_YEARS = 60 * 60 * 24 * 365 * 6;
    if (dateTimeType === TimestampFormat.DateTime || dateTimeType === TimestampFormat.DateTime64) {
      let duration = to - from;
      if (duration < SOME_MINUTES) {
        return 'toUInt32($dateTimeCol) * 1000';
      } else if (duration < FEW_HOURS) {
        return 'toUInt32(toStartOfMinute($dateTimeCol)) * 1000';
      } else if (duration < SOME_HOURS) {
        return 'toUInt32(toStartOfFiveMinute($dateTimeCol)) * 1000';
      } else if (duration < MANY_HOURS) {
        return 'toUInt32(toStartOfFifteenMinutes($dateTimeCol)) * 1000';
      } else if (duration < FEW_DAYS) {
        return 'toUInt32(toStartOfHour($dateTimeCol)) * 1000';
      } else if (duration < MANY_WEEKS) {
        return 'toUInt32(toStartOfDay($dateTimeCol)) * 1000';
      } else if (duration < FEW_MONTHS) {
        return 'toUInt32(toDateTime(toMonday($dateTimeCol))) * 1000';
      } else if (duration < FEW_YEARS) {
        return 'toUInt32(toDateTime(toStartOfMonth($dateTimeCol))) * 1000';
      } else {
        return 'toUInt32(toDateTime(toStartOfQuarter($dateTimeCol))) * 1000';
      }
    }
    return '(intDiv($dateTimeCol, $interval) * $interval) * 1000';
  }

  static delta(query: string, ast: any): string {
    let [beforeMacrosQuery, fromQuery] = SqlQueryMacros._parseMacro('$delta', query);
    if (fromQuery.length < 1) {
      return query;
    }
    let args = ast['$delta'];
    if (args.length < 1) {
      throw { message: 'Amount of arguments must be > 0 for $delta func. Parsed arguments are:  ' + args.join(', ') };
    }

    each(args, function (a, i) {
      args[i] = 'max(' + a.trim() + ') AS max_' + i;
    });

    let cols: string[] = [];
    each(args, function (a, i) {
      cols.push('runningDifference(max_' + i + ') AS max_' + i + '_Delta');
    });

    fromQuery = SqlQueryMacros._applyTimeFilter(fromQuery);
    return (
      beforeMacrosQuery +
      'SELECT ' +
      't,' +
      ' ' +
      cols.join(', ') +
      ' FROM (' +
      ' SELECT $timeSeries AS t,' +
      ' ' +
      args.join(', ') +
      ' ' +
      fromQuery +
      ' GROUP BY t' +
      ' ORDER BY t' +
      ')'
    );
  }

  static _parseMacro(macro: string, query: string): string[] {
    const _fromIndex = (query: string, macro: string): number => {
      let fromRe = new RegExp('\\' + macro + '\\([\\w\\s\\S]+?\\)(\\s+FROM\\s+)', 'gim');
      let matches = fromRe.exec(query);
      if (matches === null || matches.length === 0) {
        throw { message: 'Could not find FROM-statement at: ' + query };
      }
      let fromRelativeIndex = matches[matches.length - 1].toLocaleLowerCase().indexOf('from');
      return fromRe.lastIndex - matches[matches.length - 1].length + fromRelativeIndex;
    };

    let mLen = macro.length;
    let mPos = query.indexOf(macro);
    if (mPos === -1 || query.slice(mPos, mPos + mLen + 1) !== macro + '(') {
      return [query, ''];
    }
    let fromIndex = _fromIndex(query, macro);
    return [query.slice(0, mPos), query.slice(fromIndex)];
  }

  static _applyTimeFilter(query: string): string {
    return query.toLowerCase().includes('where')
      ? query.replace(/where/gi, 'WHERE $timeFilter AND')
      : `${query} WHERE $timeFilter`;
  }

  static transformQuery(
    query: string,
    ast: any,
    macro: string,
    transformation: (args: string[], cols: string[]) => void
  ): string {
    let [beforeMacrosQuery, fromQuery] = SqlQueryMacros._parseMacro(macro, query);
    if (fromQuery.length < 1) {
      return query;
    }
    let args = ast[macro];
    if (args.length < 1) {
      throw { message: `Amount of arguments must be > 0 for ${macro} func. Parsed arguments are:  ${args.join(', ')}` };
    }

    let cols: any[] = [];
    transformation(args, cols);

    fromQuery = SqlQueryMacros._applyTimeFilter(fromQuery);
    return (
      beforeMacrosQuery +
      'SELECT ' +
      't,' +
      ' ' +
      cols.join(', ') +
      ' FROM (' +
      ' SELECT $timeSeries AS t,' +
      ' ' +
      args.join(', ') +
      ' ' +
      fromQuery +
      ' GROUP BY t' +
      ' ORDER BY t' +
      ')'
    );
  }

  static increase(query: string, ast: any): string {
    let [beforeMacrosQuery, fromQuery] = SqlQueryMacros._parseMacro('$increase', query);
    if (fromQuery.length < 1) {
      return query;
    }
    let args = ast['$increase'];
    if (args.length < 1) {
      throw {
        message: 'Amount of arguments must be > 0 for $increase func. Parsed arguments are:  ' + args.join(', '),
      };
    }

    each(args, function (a, i) {
      args[i] = 'max(' + a.trim() + ') AS max_' + i;
    });

    let cols: string[] = [];
    each(args, function (a, i) {
      cols.push(
        'if(runningDifference(max_' + i + ') < 0, 0, runningDifference(max_' + i + ')) AS max_' + i + '_Increase'
      );
    });

    fromQuery = SqlQueryMacros._applyTimeFilter(fromQuery);
    return (
      beforeMacrosQuery +
      'SELECT ' +
      't,' +
      ' ' +
      cols.join(', ') +
      ' FROM (' +
      ' SELECT $timeSeries AS t,' +
      ' ' +
      args.join(', ') +
      ' ' +
      fromQuery +
      ' GROUP BY t' +
      ' ORDER BY t' +
      ')'
    );
  }

  static perSecond(query: string, ast: any): string {
    let [beforeMacrosQuery, fromQuery] = SqlQueryMacros._parseMacro('$perSecond', query);
    if (fromQuery.length < 1) {
      return query;
    }
    let args = ast['$perSecond'];
    if (args.length < 1) {
      throw {
        message: 'Amount of arguments must be > 0 for $perSecond func. Parsed arguments are:  ' + args.join(', '),
      };
    }

    each(args, function (a, i) {
      args[i] = 'max(' + a.trim() + ') AS max_' + i;
    });

    let cols: string[] = [];
    each(args, function (a, i) {
      cols.push(
        'if(runningDifference(max_' +
          i +
          ') < 0, nan, ' +
          'runningDifference(max_' +
          i +
          ') / runningDifference(t/1000)) AS max_' +
          i +
          '_PerSecond'
      );
    });

    fromQuery = SqlQueryMacros._applyTimeFilter(fromQuery);

    return (
      beforeMacrosQuery +
      'SELECT ' +
      't,' +
      ' ' +
      cols.join(', ') +
      ' FROM (' +
      ' SELECT $timeSeries AS t,' +
      ' ' +
      args.join(', ') +
      ' ' +
      fromQuery +
      ' GROUP BY t' +
      ' ORDER BY t' +
      ')'
    );
  }

  static rate(query: string, ast: any): string {
    return SqlQueryMacros.transformQuery(query, ast, '$rate', function (args, cols) {
      let aliases: any[] = [];
      each(args, function (arg) {
        if (arg.slice(-1) === ')') {
          throw { message: 'Argument "' + arg + '" cant be used without alias' };
        }
        aliases.push(arg.trim().split(' ').pop());
      });

      each(aliases, function (a) {
        cols.push(a + '/runningDifference(t/1000) ' + a + 'Rate');
      });
    });
  }

  static _columns(key: string, value: string, beforeMacrosQuery: string, fromQuery: string): string {
    if (key.slice(-1) === ')' || value.slice(-1) === ')') {
      throw { message: 'Some of passed arguments are without aliases: ' + key + ', ' + value };
    }

    let keyAlias = key.trim().split(' ').pop(),
      valueAlias = value.trim().split(' ').pop();

    let groupByQuery = ' GROUP BY t, ' + keyAlias;
    let havingQuery = '';
    let orderByQuery = ' ORDER BY t, ' + keyAlias;
    const fromRe = /^\s*FROM\s*\(/im;
    if (!fromRe.test(fromQuery)) {
      function findKeywordOutsideBrackets(query, keyword) {
        // This regex will match the keyword only if it is not within brackets.
        const regex = new RegExp(`(?<!\\([^)]*)${keyword}(?![^(]*\\))`, 'gi');

        const match = regex.exec(query);
        return match ? match.index : -1;
      }

      const groupByIndex = findKeywordOutsideBrackets(fromQuery, 'group by');
      const havingIndex = findKeywordOutsideBrackets(fromQuery, 'having');
      const orderByIndex = findKeywordOutsideBrackets(fromQuery, 'order by');

      if (havingIndex >= 0 && orderByIndex >= 0 && havingIndex >= orderByIndex) {
        throw { message: 'ORDER BY clause shall be before HAVING' };
      }

      if (groupByIndex >= 0 && orderByIndex >= 0 && groupByIndex >= orderByIndex) {
        throw { message: 'GROUP BY clause shall be before ORDER BY' };
      }

      if (groupByIndex >= 0 && havingIndex >= 0 && groupByIndex >= havingIndex) {
        throw { message: 'GROUP BY clause shall be before HAVING' };
      }

      if (orderByIndex !== -1) {
        orderByQuery = ' ' + fromQuery.slice(orderByIndex, fromQuery.length);
        fromQuery = fromQuery.slice(0, orderByIndex - 1);
      }

      if (havingIndex !== -1) {
        havingQuery = ' ' + fromQuery.slice(havingIndex, fromQuery.length);
        fromQuery = fromQuery.slice(0, havingIndex - 1);
      }

      if (groupByIndex !== -1) {
        groupByQuery = ' ' + fromQuery.slice(groupByIndex, fromQuery.length);
        fromQuery = fromQuery.slice(0, groupByIndex - 1);
      }
    }
    fromQuery = SqlQueryMacros._applyTimeFilter(fromQuery);

    return (
      beforeMacrosQuery +
      'SELECT' +
      ' t,' +
      ' groupArray((' +
      keyAlias +
      ', ' +
      valueAlias +
      ')) AS groupArr' +
      ' FROM (' +
      ' SELECT $timeSeries AS t' +
      ', ' +
      key +
      ', ' +
      value +
      ' ' +
      fromQuery +
      groupByQuery +
      havingQuery +
      orderByQuery +
      ')' +
      ' GROUP BY t' +
      ' ORDER BY t'
    );
  }

  static columns(query: string, ast: any): string {
    let [beforeMacrosQuery, fromQuery] = SqlQueryMacros._parseMacro('$columns', query);
    if (fromQuery.length < 1) {
      return query;
    }
    let args = ast['$columns'];
    if (args.length !== 2) {
      throw {
        message: 'Amount of arguments must equal 2 for $columns func. Parsed arguments are: ' + ast.$columns.join(', '),
      };
    }
    return SqlQueryMacros._columns(args[0], args[1], beforeMacrosQuery, fromQuery);
  }

  static rateColumns(query: string, ast: any): string {
    let [beforeMacrosQuery, fromQuery] = SqlQueryMacros._parseMacro('$rateColumns', query);
    if (fromQuery.length < 1) {
      return query;
    }
    let args = ast['$rateColumns'];
    if (args.length !== 2) {
      throw {
        message: 'Amount of arguments must equal 2 for $rateColumns func. Parsed arguments are: ' + args.join(', '),
      };
    }

    query = SqlQueryMacros._columns(args[0], args[1], '', fromQuery);
    return (
      beforeMacrosQuery +
      'SELECT t' +
      ', arrayMap(a -> (a.1, a.2/runningDifference( t/1000 )), groupArr)' +
      ' FROM (' +
      query +
      ')'
    );
  }
  /* https://github.com/Altinity/clickhouse-grafana/issues/386 */
  private static _prepareColumnsAggregated(
    macroName: string,
    query: string,
    ast: any
  ): [string, string, string, string, string, string, string, string[], string[], string[]] {
    let [beforeMacrosQuery, fromQuery] = SqlQueryMacros._parseMacro(macroName, query);
    if (fromQuery.length < 1) {
      throw {
        message: 'Missing FROM section after ' + macroName + ' function. Query: ' + query,
      };
    }
    let args = ast[macroName];
    if (args.length < 4) {
      throw {
        message:
          'Expect 2 or more amount of arguments for ' +
          macroName +
          ' function. Parsed arguments are: ' +
          args.join(', '),
      };
    }
    let havingIndex = fromQuery.toLowerCase().indexOf('having'),
      having = '';

    if (havingIndex !== -1) {
      having = ' ' + fromQuery.slice(havingIndex, fromQuery.length);
      fromQuery = fromQuery.slice(0, havingIndex - 1);
    }
    fromQuery = SqlQueryMacros._applyTimeFilter(fromQuery);

    let key = args[0];
    let keyAlias = key.trim().split(' ').pop();
    let subKey = args[1];
    let subKeyAlias = subKey.trim().split(' ').pop();

    if (args.length % 2 !== 0) {
      throw {
        message:
          'Wrong arguments count, expect argument pairs aggregate function and value for $rateColumnsAggregated func. Parsed arguments are: ' +
          args.join(', '),
      };
    }
    const values: string[] = [];
    const aliases: string[] = [];
    const aggFuncs: string[] = [];
    for (let i = 2; i < args.length; i += 2) {
      aggFuncs.push(args[i]);

      let value = args[i + 1];
      let aliasSplit = value.trim().split(' ');
      let alias = aliasSplit.pop();
      aliases.push(alias);

      if (aliasSplit.length > 1) {
        value = aliasSplit.join(' ').replace(/ AS$/i, '');
      }
      if (value.indexOf('(') === -1) {
        value = 'max(' + value + ')';
        values.push();
      }
      values.push(value + ' AS ' + alias);
    }
    return [beforeMacrosQuery, fromQuery, having, key, keyAlias, subKey, subKeyAlias, values, aliases, aggFuncs];
  }

  private static _formatColumnsAggregated(
    beforeMacrosQuery: string,
    keyAlias: string,
    finalAggregatedValues: string[],
    subKeyAlias: string,
    finalValues: string[],
    key: string,
    subKey: string,
    values: string[],
    fromQuery: string,
    having: string
  ) {
    return (
      beforeMacrosQuery +
      'SELECT t, ' +
      keyAlias +
      ', ' +
      finalAggregatedValues.join(', ') +
      ' FROM (' +
      '  SELECT t, ' +
      keyAlias +
      ', ' +
      subKeyAlias +
      ', ' +
      finalValues.join(', ') +
      '  FROM (' +
      '   SELECT $timeSeries AS t, ' +
      key +
      ', ' +
      subKey +
      ', ' +
      values.join(', ') +
      '   ' +
      fromQuery +
      '   GROUP BY ' +
      keyAlias +
      ', ' +
      subKeyAlias +
      ', t ' +
      having +
      '   ORDER BY ' +
      keyAlias +
      ', ' +
      subKeyAlias +
      ', t' +
      '  )' +
      ' ) ' +
      'GROUP BY ' +
      keyAlias +
      ', t ORDER BY ' +
      keyAlias +
      ', t'
    );
  }

  static rateColumnsAggregated(query: string, ast: any): string {
    const [beforeMacrosQuery, fromQuery, having, key, keyAlias, subKey, subKeyAlias, values, aliases, aggFuncs] =
      SqlQueryMacros._prepareColumnsAggregated('$rateColumnsAggregated', query, ast);
    const finalAggregatedValues: string[] = [];
    const finalValues: string[] = [];
    aliases.forEach((a, i) => {
      finalAggregatedValues.push(aggFuncs[i] + '(' + a + 'Rate) AS ' + a + 'RateAgg');
      finalValues.push(a + ' / runningDifference(t / 1000) AS ' + a + 'Rate');
    });

    return SqlQueryMacros._formatColumnsAggregated(
      beforeMacrosQuery,
      keyAlias,
      finalAggregatedValues,
      subKeyAlias,
      finalValues,
      key,
      subKey,
      values,
      fromQuery,
      having
    );
  }

  static _detectAliasAndApplyTimeFilter(
    aliasIndex: number,
    key: string,
    alias: string,
    havingIndex: number,
    having: string,
    fromQuery: string
  ) {
    if (aliasIndex === -1) {
      key = key + ' AS ' + alias;
    } else {
      alias = key.slice(aliasIndex + 4, key.length);
    }

    if (havingIndex !== -1) {
      having = ' ' + fromQuery.slice(havingIndex, fromQuery.length);
      fromQuery = fromQuery.slice(0, havingIndex - 1);
    }
    fromQuery = SqlQueryMacros._applyTimeFilter(fromQuery);
    return [key, alias, having, fromQuery];
  }
  static perSecondColumns(query: string, ast: any): string {
    let [beforeMacrosQuery, fromQuery] = SqlQueryMacros._parseMacro('$perSecondColumns', query);
    if (fromQuery.length < 1) {
      return query;
    }
    let args = ast['$perSecondColumns'];
    if (args.length !== 2) {
      throw {
        message:
          'Amount of arguments must equal 2 for $perSecondColumns func. Parsed arguments are: ' + args.join(', '),
      };
    }

    let key = args[0],
      value = 'max(' + args[1].trim() + ') AS max_0',
      havingIndex = fromQuery.toLowerCase().indexOf('having'),
      having = '',
      aliasIndex = key.toLowerCase().indexOf(' as '),
      alias = 'perSecondColumns';
    [key, alias, having, fromQuery] = SqlQueryMacros._detectAliasAndApplyTimeFilter(
      aliasIndex,
      key,
      alias,
      havingIndex,
      having,
      fromQuery
    );

    return (
      beforeMacrosQuery +
      'SELECT' +
      ' t,' +
      ' groupArray((' +
      alias +
      ', max_0_PerSecond)) AS groupArr' +
      ' FROM (' +
      ' SELECT t,' +
      ' ' +
      alias +
      ', if(runningDifference(max_0) < 0 OR neighbor(' +
      alias +
      ',-1,' +
      alias +
      ') != ' +
      alias +
      ', nan, runningDifference(max_0) / runningDifference(t/1000)) AS max_0_PerSecond' +
      ' FROM (' +
      ' SELECT $timeSeries AS t' +
      ', ' +
      key +
      ', ' +
      value +
      ' ' +
      fromQuery +
      ' GROUP BY t, ' +
      alias +
      having +
      ' ORDER BY ' +
      alias +
      ', t' +
      ')' +
      ')' +
      ' GROUP BY t' +
      ' ORDER BY t'
    );
  }

  static perSecondColumnsAggregated(query: string, ast: any): string {
    const [beforeMacrosQuery, fromQuery, having, key, keyAlias, subKey, subKeyAlias, values, aliases, aggFuncs] =
      SqlQueryMacros._prepareColumnsAggregated('$perSecondColumnsAggregated', query, ast);
    const finalAggregatedValues: string[] = [];
    const finalValues: string[] = [];
    aliases.forEach((a, i) => {
      finalAggregatedValues.push(aggFuncs[i] + '(' + a + 'PerSecond) AS ' + a + 'PerSecondAgg');
      finalValues.push(
        'if(runningDifference(' +
          a +
          ') < 0 OR neighbor(' +
          subKeyAlias +
          ',-1,' +
          subKeyAlias +
          ') != ' +
          subKeyAlias +
          ', nan, runningDifference(' +
          a +
          ') / runningDifference(t / 1000)) AS ' +
          a +
          'PerSecond'
      );
    });

    return SqlQueryMacros._formatColumnsAggregated(
      beforeMacrosQuery,
      keyAlias,
      finalAggregatedValues,
      subKeyAlias,
      finalValues,
      key,
      subKey,
      values,
      fromQuery,
      having
    );
  }

  static increaseColumns(query: string, ast: any): string {
    // return 'Increase 1'
    let [beforeMacrosQuery, fromQuery] = SqlQueryMacros._parseMacro('$increaseColumns', query);
    if (fromQuery.length < 1) {
      return query;
    }
    let args = ast['$increaseColumns'];
    if (args.length !== 2) {
      throw {
        message: 'Amount of arguments must equal 2 for $increaseColumns func. Parsed arguments are: ' + args.join(', '),
      };
    }
    // return 'Increase 2'

    let key = args[0],
      value = 'max(' + args[1].trim() + ') AS max_0',
      havingIndex = fromQuery.toLowerCase().indexOf('having'),
      having = '',
      aliasIndex = key.toLowerCase().indexOf(' as '),
      alias = 'increaseColumns';

    [key, alias, having, fromQuery] = SqlQueryMacros._detectAliasAndApplyTimeFilter(
      aliasIndex,
      key,
      alias,
      havingIndex,
      having,
      fromQuery
    );

    return (
      beforeMacrosQuery +
      'SELECT' +
      ' t,' +
      ' groupArray((' +
      alias +
      ', max_0_Increase)) AS groupArr' +
      ' FROM (' +
      ' SELECT t,' +
      ' ' +
      alias +
      ', if(runningDifference(max_0) < 0 OR neighbor(' +
      alias +
      ',-1,' +
      alias +
      ') != ' +
      alias +
      ', 0, runningDifference(max_0)) AS max_0_Increase' +
      ' FROM (' +
      ' SELECT $timeSeries AS t' +
      ', ' +
      key +
      ', ' +
      value +
      ' ' +
      fromQuery +
      ' GROUP BY t, ' +
      alias +
      having +
      ' ORDER BY ' +
      alias +
      ', t' +
      ')' +
      ')' +
      ' GROUP BY t' +
      ' ORDER BY t'
    );
  }

  static increaseColumnsAggregated(query: string, ast: any): string {
    const [beforeMacrosQuery, fromQuery, having, key, keyAlias, subKey, subKeyAlias, values, aliases, aggFuncs] =
      SqlQueryMacros._prepareColumnsAggregated('$increaseColumnsAggregated', query, ast);

    const finalAggregatedValues: string[] = [];
    const finalValues: string[] = [];
    aliases.forEach((a, i) => {
      finalAggregatedValues.push(aggFuncs[i] + '(' + a + 'Increase) AS ' + a + 'IncreaseAgg');
      finalValues.push(
        'if(runningDifference(' +
          a +
          ') < 0 OR neighbor(' +
          subKeyAlias +
          ',-1,' +
          subKeyAlias +
          ') != ' +
          subKeyAlias +
          ', nan, runningDifference(' +
          a +
          ') / 1) AS ' +
          a +
          'Increase'
      );
    });

    return SqlQueryMacros._formatColumnsAggregated(
      beforeMacrosQuery,
      keyAlias,
      finalAggregatedValues,
      subKeyAlias,
      finalValues,
      key,
      subKey,
      values,
      fromQuery,
      having
    );
  }

  static deltaColumns(query: string, ast: any): string {
    let [beforeMacrosQuery, fromQuery] = SqlQueryMacros._parseMacro('$deltaColumns', query);
    if (fromQuery.length < 1) {
      return query;
    }
    let args = ast['$deltaColumns'];
    if (args.length !== 2) {
      throw {
        message: 'Amount of arguments must equal 2 for $deltaColumns func. Parsed arguments are: ' + args.join(', '),
      };
    }

    let key = args[0],
      value = 'max(' + args[1].trim() + ') AS max_0',
      havingIndex = fromQuery.toLowerCase().indexOf('having'),
      having = '',
      aliasIndex = key.toLowerCase().indexOf(' as '),
      alias = 'deltaColumns';
    [key, alias, having, fromQuery] = SqlQueryMacros._detectAliasAndApplyTimeFilter(
      aliasIndex,
      key,
      alias,
      havingIndex,
      having,
      fromQuery
    );

    return (
      beforeMacrosQuery +
      'SELECT' +
      ' t,' +
      ' groupArray((' +
      alias +
      ', max_0_Delta)) AS groupArr' +
      ' FROM (' +
      ' SELECT t,' +
      ' ' +
      alias +
      ', if(neighbor(' +
      alias +
      ',-1,' +
      alias +
      ') != ' +
      alias +
      ', 0, runningDifference(max_0)) AS max_0_Delta' +
      ' FROM (' +
      ' SELECT $timeSeries AS t' +
      ', ' +
      key +
      ', ' +
      value +
      ' ' +
      fromQuery +
      ' GROUP BY t, ' +
      alias +
      having +
      ' ORDER BY ' +
      alias +
      ', t' +
      ')' +
      ')' +
      ' GROUP BY t' +
      ' ORDER BY t'
    );
  }

  static deltaColumnsAggregated(query: string, ast: any): string {
    const [beforeMacrosQuery, fromQuery, having, key, keyAlias, subKey, subKeyAlias, values, aliases, aggFuncs] =
      SqlQueryMacros._prepareColumnsAggregated('$deltaColumnsAggregated', query, ast);
    const finalAggregatedValues: string[] = [];
    const finalValues: string[] = [];
    aliases.forEach((a, i) => {
      finalAggregatedValues.push(aggFuncs[i] + '(' + a + 'Delta) AS ' + a + 'DeltaAgg');
      finalValues.push(
        'if(neighbor(' +
          subKeyAlias +
          ',-1,' +
          subKeyAlias +
          ') != ' +
          subKeyAlias +
          ', 0, runningDifference(' +
          a +
          ') / 1) AS ' +
          a +
          'Delta'
      );
    });

    return SqlQueryMacros._formatColumnsAggregated(
      beforeMacrosQuery,
      keyAlias,
      finalAggregatedValues,
      subKeyAlias,
      finalValues,
      key,
      subKey,
      values,
      fromQuery,
      having
    );
  }

  static replaceTimeFilters(
    query: string,
    range: TimeRange,
    dateTimeType = TimestampFormat.DateTime,
    round?: number
  ): string {
    let from = SqlQueryHelper.convertTimestamp(SqlQueryHelper.round(range.from, round || 0));
    let to = SqlQueryHelper.convertTimestamp(SqlQueryHelper.round(range.to, round || 0));

    // Extending date range to be sure that round does not affect first and last points data
    if (round && round > 0) {
      to += round * 2 - 1;
      from -= round * 2 - 1;
    }

    return query
      .replace(
        /\$timeFilterByColumn\(([\w_]+)\)/g,
        (match: string, columnName: string) => `${SqlQueryHelper.getFilterSqlForDateTime(columnName, dateTimeType)}`
      )
      .replace(
        /\$timeFilter64ByColumn\(([\w_]+)\)/g,
        (match: string, columnName: string) =>
          `${SqlQueryHelper.getFilterSqlForDateTime(columnName, TimestampFormat.DateTime64)}`
      )
      .replace(/\$from/g, from.toString())
      .replace(/\$to/g, to.toString())
      .replace(/\$__from/g, range.from.valueOf())
      .replace(/\$__to/g, range.to.valueOf());
  }
}<|MERGE_RESOLUTION|>--- conflicted
+++ resolved
@@ -66,28 +66,20 @@
         return 'toDateTime(' + t + ')';
       }
       if (dateTimeType === TimestampFormat.DateTime64) {
-        return 'toDateTime64(' + t + ', 3)';
-      }
-
+        return 'toDateTime64(' + t + ',3)';
+      }
       if (dateTimeType === TimestampFormat.Float) {
         return t;
       }
-
-<<<<<<< HEAD
-=======
-      if (dateTimeType === TimestampFormat.DateTime64_3) {
-        return `1000 * ${t}`;
-      }
-
-      if (dateTimeType === TimestampFormat.DateTime64_6) {
-        return `1000000 * ${t}`;
-      }
-
-      if (dateTimeType === TimestampFormat.DateTime64_9) {
-        return `1000000000 * ${t}`;
-      }
-
->>>>>>> cd6af31e
+      if (dateTimeType === TimestampFormat.TimeStamp64_3) {
+        return `1000*${t}`;
+      }
+      if (dateTimeType === TimestampFormat.TimeStamp64_6) {
+        return `1000000*${t}`;
+      }
+      if (dateTimeType === TimestampFormat.TimeStamp64_9) {
+        return `1000000000*${t}`;
+      }
       return t;
     };
     return '$dateTimeCol >= ' + convertFn('$from') + ' AND $dateTimeCol <= ' + convertFn('$to');
@@ -97,20 +89,17 @@
     if (dateTimeType === TimestampFormat.DateTime) {
       return `$dateTimeCol >= toDateTime($__from/1000) AND $dateTimeCol <= toDateTime($__to/1000)`;
     } else if (dateTimeType === TimestampFormat.DateTime64) {
-      return `$dateTimeCol >= toDateTime64($__from/1000, 3) AND $dateTimeCol <= toDateTime64($__to/1000, 3)`;
+      return `$dateTimeCol >= toDateTime64($__from/1000,3) AND $dateTimeCol <= toDateTime64($__to/1000,3)`;
     } else if (dateTimeType === TimestampFormat.Float) {
       return `$dateTimeCol >= toFloat64($__from/1000) AND $dateTimeCol <= toFloat64($__to/1000)`;
-<<<<<<< HEAD
-=======
-    } else if (dateTimeType === TimestampFormat.DateTime64_3) {
+    } else if (dateTimeType === TimestampFormat.TimeStamp64_3) {
       return `$dateTimeCol >= $__from AND $dateTimeCol <= $__to`;
-    } else if (dateTimeType === TimestampFormat.DateTime64_6) {
-      return `$dateTimeCol >= 1000 * $__from AND $dateTimeCol <= 1000 * $__to`;
-    } else if (dateTimeType === TimestampFormat.DateTime64_9) {
-      return `$dateTimeCol >= 1000000 * $__from AND $dateTimeCol <= 1000000 * $__to`;
->>>>>>> cd6af31e
+    } else if (dateTimeType === TimestampFormat.TimeStamp64_6) {
+      return `$dateTimeCol >= 1000*$__from AND $dateTimeCol <= 1000*$__to`;
+    } else if (dateTimeType === TimestampFormat.TimeStamp64_9) {
+      return `$dateTimeCol >= 1000000*$__from AND $dateTimeCol <= 1000000*$__to`;
     } else {
-      return `$dateTimeCol >= ($__from/1000) AND $dateTimeCol <= ($__to/1000)`;
+      return `$dateTimeCol >= $__from/1000 AND $dateTimeCol <= $__to/1000`;
     }
   }
 
@@ -121,26 +110,18 @@
     if (dateTimeType === TimestampFormat.DateTime64) {
       return '(intDiv(toFloat64($dateTimeCol) * 1000, ($interval * 1000)) * ($interval * 1000))';
     }
-
     if (dateTimeType === TimestampFormat.Float) {
-      return 'round($dateTimeCol * 1000)';
-    }
-
-<<<<<<< HEAD
-=======
-    if (dateTimeType === TimestampFormat.DateTime64_3) {
-      return `intDiv($dateTimeCol,1000)`;
-    }
-
-    if (dateTimeType === TimestampFormat.DateTime64_6) {
-      return `intDiv($dateTimeCol,1000000)`;
-    }
-
-    if (dateTimeType === TimestampFormat.DateTime64_9) {
-      return `intDiv($dateTimeCol,1000000000)`;
-    }
-
->>>>>>> cd6af31e
+      return '(intDiv($dateTimeCol * 1000, ($interval * 1000)) * ($interval * 1000))';
+    }
+    if (dateTimeType === TimestampFormat.TimeStamp64_3) {
+      return '(intDiv($dateTimeCol, ($interval * 1000)) * ($interval * 1000))';
+    }
+    if (dateTimeType === TimestampFormat.TimeStamp64_6) {
+      return '(intDiv($dateTimeCol / 1000, ($interval * 1000)) * ($interval * 1000))';
+    }
+    if (dateTimeType === TimestampFormat.TimeStamp64_9) {
+      return '(intDiv($dateTimeCol / 1000000, ($interval * 1000)) * ($interval * 1000))';
+    }
     return '(intDiv($dateTimeCol, $interval) * $interval) * 1000';
   }
 
@@ -148,30 +129,24 @@
     if (dateTimeType === TimestampFormat.DateTime) {
       return '(intDiv(toUInt32($dateTimeCol) * 1000, $__interval_ms) * $__interval_ms)';
     }
-
     if (dateTimeType === TimestampFormat.DateTime64) {
       return '(intDiv(toFloat64($dateTimeCol) * 1000, $__interval_ms) * $__interval_ms)';
     }
-
+    if (dateTimeType === TimestampFormat.TimeStamp) {
+      return "(intDiv($dateTimeCol * 1000, $__interval_ms) * $__interval_ms)"
+    }
     if (dateTimeType === TimestampFormat.Float) {
       return '(intDiv($dateTimeCol * 1000, $__interval_ms) * $__interval_ms)';
     }
-
-<<<<<<< HEAD
-=======
-    if (dateTimeType === TimestampFormat.DateTime64_3) {
-      return `$dateTimeCol`;
-    }
-
-    if (dateTimeType === TimestampFormat.DateTime64_6) {
-      return `intDiv($dateTimeCol,10000)`;
-    }
-
-    if (dateTimeType === TimestampFormat.DateTime64_9) {
-      return `intDiv($dateTimeCol,1000000)`;
-    }
-
->>>>>>> cd6af31e
+    if (dateTimeType === TimestampFormat.TimeStamp64_3) {
+      return '(intDiv($dateTimeCol, $__interval_ms) * $__interval_ms)';
+    }
+    if (dateTimeType === TimestampFormat.TimeStamp64_6) {
+      return '(intDiv($dateTimeCol / 1000, $__interval_ms) * $__interval_ms)';
+    }
+    if (dateTimeType === TimestampFormat.TimeStamp64_9) {
+      return '(intDiv($dateTimeCol / 1000000, $__interval_ms) * $__interval_ms)';
+    }
     return '(intDiv($dateTimeCol, $__interval_ms) * $__interval_ms)';
   }
 
@@ -1038,7 +1013,7 @@
       .replace(
         /\$timeFilter64ByColumn\(([\w_]+)\)/g,
         (match: string, columnName: string) =>
-          `${SqlQueryHelper.getFilterSqlForDateTime(columnName, TimestampFormat.DateTime64)}`
+          `${SqlQueryHelper.getFilterSqlForDateTimeMs(columnName, dateTimeType)}`
       )
       .replace(/\$from/g, from.toString())
       .replace(/\$to/g, to.toString())
