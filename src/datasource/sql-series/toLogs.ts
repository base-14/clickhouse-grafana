--- conflicted
+++ resolved
@@ -105,37 +105,8 @@
     return acc;
   },{});
 
-<<<<<<< HEAD
-      if (key === messageField) {
-        const transformObject = (obj) => {
-          // Check if the input is an object and not null
-          if (obj && typeof obj === 'object') {
-            // Create a new object to store the transformed properties
-            const result = Array.isArray(obj) ? [] : {};
-
-            for (const key in obj) {
-              if (Object.prototype.hasOwnProperty.call(obj, key)) {
-                const value = obj[key];
-
-                // If the value is an object (and not null), convert it to a string
-                if (value && typeof value === 'object') {
-                  result[key] = JSON.stringify(value);
-                } else {
-                  // Otherwise, keep the primitive value as it is
-                  result[key] = value;
-                }
-              }
-            }
-
-            return result;
-          }
-          // Return the original value if it's not an object
-          return obj;
-        };
-=======
   each(self.series, function (ser: any) {
     const labels = pickBy(ser, (_value: any, key: string) => labelFields.includes(key));
->>>>>>> 223e94f8
 
     if (Object.keys(labels).length > 0) {
       labelFieldsList.push(transformObject(labels))
