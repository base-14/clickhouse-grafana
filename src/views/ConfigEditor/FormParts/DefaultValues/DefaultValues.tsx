import { Alert, InlineField, InlineLabel, InlineSwitch, Select } from '@grafana/ui';
import React, { useEffect, useState } from 'react';
import { getOptions, getSettings } from './DefaultValues.api';
import { TimestampFormat } from '../../../../types/types';

const TIME_RELATED_COLUMNS_QUERY =
  "SELECT name,database,table,type FROM system.columns WHERE substring(type,1,4) = 'Date' OR substring(type,10,4) = 'Date' OR type = 'UInt32' ORDER BY type,name FORMAT JSON";

interface DefaultValuesInterface {
  jsonData: any;
  onSwitchToggle: any;
  newOptions: any;
  onFieldChange: any;
}

export const DefaultValues = ({ jsonData, newOptions, onSwitchToggle, onFieldChange }: DefaultValuesInterface) => {
  const [defaultDateTime64Options, setDefaultDateTime64Options] = useState<any[]>([]);
  const [defaultDateTimeOptions, setDefaultDateTimeOptions] = useState<any[]>([]);
  const [defaultUint32Options, setDefaultUint32Options] = useState<any[]>([]);
  const [defaultDateDate32Options, setDefaultDateDate32Options] = useState<any[]>([]);

  useEffect(() => {
    const doRequest = async () => {
      if (
        newOptions.version === 1 ||
        !jsonData.useDefaultConfiguration ||
        (!jsonData.dataSourceUrl.startsWith('http://') && !jsonData.dataSourceUrl.startsWith('https://'))
      ) {
        return;
      }

      try {
        // Ensure newOptions and newOptions.uid are defined
        if (!newOptions || !newOptions.uid) {
          return;
        }
        const dashboardUID = newOptions.uid;

        // Fetch settings
        const response = await getSettings();
        if (!response || !response.datasources) {
          return;
        }

        // Find the current datasource
        const currentDatasource: { basicAuth: String } = Object.values(response.datasources).find(
          (datasource: any) => datasource?.uid === dashboardUID
        ) as { basicAuth: String };

        if (!currentDatasource) {
          return;
        }

        // Set basicAuth if applicable
        const basicAuth = currentDatasource.basicAuth;
        newOptions.basicAuth = newOptions.basicAuth ? basicAuth : newOptions.basicAuth;

        // Fetch options columns
        const columns = await getOptions(TIME_RELATED_COLUMNS_QUERY, jsonData.dataSourceUrl, newOptions);
        if (!columns || !Array.isArray(columns.data)) {
          return;
        }

        // Group columns by type
        const groupedByType = columns.data.reduce((acc, item) => {
          if (!item || !item.type || !item.name) {
            return acc;
          }
          let typeKey: string = item.type;
          if (typeKey.startsWith('Nullable(')) {
            typeKey = typeKey.slice('Nullable('.length);
            typeKey = typeKey.slice(0, -')'.length);
          }
          if (typeKey.startsWith('DateTime64(')) {
            typeKey = 'DateTime64';
          }
          if (typeKey.startsWith('DateTime(')) {
            typeKey = 'DateTime';
          }
          acc[typeKey] = acc[typeKey] || [];
          acc[typeKey].push(item.name);
          return acc;
        }, {});

        // Function to transform columns into options
        const transformDataToOptions = (dataArray) => {
          if (!Array.isArray(dataArray)) {
            return [];
          }
          const uniqueItems = [...new Set(dataArray)];
          return uniqueItems.map((item) => ({ label: item, value: item }));
        };

        // Set default options, ensuring the grouped columns exists
        setDefaultDateTime64Options(transformDataToOptions(groupedByType['DateTime64'] || []));
        setDefaultDateDate32Options(transformDataToOptions(groupedByType['Date'] || []));
        setDefaultUint32Options(transformDataToOptions(groupedByType['UInt32'] || []));
        setDefaultDateTimeOptions(transformDataToOptions(groupedByType['DateTime'] || []));
      } catch (e) {
        setDefaultUint32Options([]);
        setDefaultDateTimeOptions([]);
        setDefaultDateTime64Options([]);
        setDefaultDateDate32Options([]);
      }
    };

    doRequest();
  }, [jsonData.dataSourceUrl, jsonData.useDefaultConfiguration, newOptions]);

  return (
    <div className="gf-form-group">
      <InlineField label="Use default values" labelWidth={36}>
        <InlineSwitch
          id="useDefaultConfiguration"
          className="gf-form"
          value={jsonData.useDefaultConfiguration || false}
          onChange={(e) => onSwitchToggle('useDefaultConfiguration', e.currentTarget.checked)}
        />
      </InlineField>
      {jsonData.useDefaultConfiguration && (
        <>
          {newOptions.version === 1 && (
            <Alert
              title={`Please save data source before use default configurations, 
        we need configured clickhouse connection to fetch options`}
              severity={'info'}
              key={'info'}
            />
          )}
          <h6>TimestampType</h6>
          <InlineField
            labelWidth={32}
            style={{ marginLeft: '30px' }}
            label={
              <InlineLabel
                width={32}
                tooltip={
                  <div style={{ width: '200px', backgroundColor: 'black' }}>
                    Select Type &nbsp;
                    <a
                      href="https://clickhouse.com/docs/en/sql-reference/data-types/datetime/"
                      rel="noreferrer"
                      target="_blank"
                    >
                      DateTime
                    </a>
                    ,&nbsp;
                    <a
                      href="https://clickhouse.com/docs/en/sql-reference/data-types/datetime64/"
                      rel="noreferrer"
                      target="_blank"
                    >
                      DateTime64
                    </a>
                    &nbsp; or{' '}
                    <a
                      href="https://clickhouse.com/docs/en/sql-reference/data-types/int-uint/"
                      rel="noreferrer"
                      target="_blank"
                    >
                      UInt32
                    </a>{' '}
                    column for binding with Grafana range selector
                  </div>
                }
              >
                Column timestamp type
              </InlineLabel>
            }
          >
            <Select
              width={24}
              onChange={(changeEvent) => {
                onFieldChange({ value: changeEvent ? changeEvent.value : undefined }, 'defaultDateTimeType');
              }}
              isClearable
              placeholder={'Timestamp type'}
              options={[
                { label: 'DateTime', value: TimestampFormat.DateTime },
                { label: 'DateTime64', value: TimestampFormat.DateTime64 },
                { label: 'TimeStamp', value: TimestampFormat.TimeStamp },
                { label: 'Float', value: TimestampFormat.Float },
<<<<<<< HEAD
=======
                { label: 'DateTime64(3)', value: TimestampFormat.DateTime64_3 },
                { label: 'DateTime64(6)', value: TimestampFormat.DateTime64_6 },
                { label: 'DateTime64(9)', value: TimestampFormat.DateTime64_9 },
>>>>>>> cd6af31e
              ]}
              value={jsonData.defaultDateTimeType}
            />
          </InlineField>
          <h6>DateTime columns</h6>
          <InlineField label="Datetime Field" labelWidth={32} style={{ marginLeft: '30px' }}>
            <Select
              isClearable
              id="defaultDateTime"
              allowCustomValue={false}
              width={24}
              value={jsonData.defaultDateTime}
              onChange={(changeEvent) => {
                onFieldChange({ value: changeEvent ? changeEvent.value : undefined }, 'defaultDateTime');
              }}
              options={defaultDateTimeOptions}
            />
          </InlineField>
          <InlineField label="Timestamp (Uint32) Field" labelWidth={32} style={{ marginLeft: '30px' }}>
            <Select
              isClearable
              id="defaultUint32"
              allowCustomValue={false}
              width={24}
              value={jsonData.defaultUint32}
              onChange={(changeEvent) => {
                onFieldChange({ value: changeEvent ? changeEvent.value : undefined }, 'defaultUint32');
              }}
              options={defaultUint32Options}
            />
          </InlineField>
          <InlineField label="Datetime64 Field" labelWidth={32} style={{ marginLeft: '30px' }}>
            <Select
              isClearable
              id="defaultDateTime64"
              allowCustomValue={false}
              width={24}
              value={jsonData.defaultDateTime64}
              onChange={(changeEvent) => {
                onFieldChange({ value: changeEvent ? changeEvent.value : undefined }, 'defaultDateTime64');
              }}
              options={defaultDateTime64Options}
            />
          </InlineField>
          <h6>Date column</h6>
          <InlineField label="Date Field" labelWidth={32} style={{ marginLeft: '30px' }}>
            <Select
              isClearable
              id="defaultDateDate32"
              allowCustomValue={false}
              width={24}
              value={jsonData.defaultDateDate32}
              onChange={(changeEvent) => {
                onFieldChange({ value: changeEvent ? changeEvent.value : undefined }, 'defaultDateDate32');
              }}
              options={defaultDateDate32Options}
            />
          </InlineField>
          <h6>Logs settings</h6>
          <InlineField label="Context window" labelWidth={32} style={{ marginLeft: '30px' }}>
            <Select
              width={24}
              data-testid="context-window-size-select"
              onChange={(changeEvent) => {
                onFieldChange({ value: changeEvent ? changeEvent.value : undefined }, 'contextWindowSize');
              }}
              options={['10', '20', '50', '100'].map((value) => ({ label: value + ' entries', value }))}
              value={jsonData.contextWindowSize}
            />
          </InlineField>
        </>
      )}
    </div>
  );
};<|MERGE_RESOLUTION|>--- conflicted
+++ resolved
@@ -180,12 +180,9 @@
                 { label: 'DateTime64', value: TimestampFormat.DateTime64 },
                 { label: 'TimeStamp', value: TimestampFormat.TimeStamp },
                 { label: 'Float', value: TimestampFormat.Float },
-<<<<<<< HEAD
-=======
-                { label: 'DateTime64(3)', value: TimestampFormat.DateTime64_3 },
-                { label: 'DateTime64(6)', value: TimestampFormat.DateTime64_6 },
-                { label: 'DateTime64(9)', value: TimestampFormat.DateTime64_9 },
->>>>>>> cd6af31e
+                { label: 'Timestamp64(3)', value: TimestampFormat.TimeStamp64_3 },
+                { label: 'Timestamp64(6)', value: TimestampFormat.TimeStamp64_6 },
+                { label: 'Timestamp64(9)', value: TimestampFormat.TimeStamp64_9 },
               ]}
               value={jsonData.defaultDateTimeType}
             />
