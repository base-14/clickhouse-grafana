--- conflicted
+++ resolved
@@ -86,11 +86,7 @@
           />
         </InlineFieldRow>
         <InlineFieldRow>
-<<<<<<< HEAD
-          {!isAnnotationView && (
-=======
           {(!isAnnotationView && query.datasourceMode !== DatasourceMode.Variable) && (
->>>>>>> f77e83a4
             <FormatAsSelect
               query={query}
               onChange={(e: any) => handlers.handleFormatChange(e.value)}
