--- conflicted
+++ resolved
@@ -6,12 +6,9 @@
 import { QueryTextEditor } from './components/QueryTextEditor/QueryTextEditor';
 import { QueryBuilder } from './components/QueryBuilder/QueryBuilder';
 import SqlQuery from '../../datasource/sql-query/sql_query';
-<<<<<<< HEAD
+import { Alert } from "@grafana/ui";
 import {useSystemDatabases} from "../hooks/useSystemDatabases";
 import {useAutocompleteData} from "../hooks/useAutocompletionData";
-=======
-import { Alert } from "@grafana/ui";
->>>>>>> a47a6af0
 
 const defaultQuery = 'SELECT $timeSeries as t, count() FROM $table WHERE $timeFilter GROUP BY t ORDER BY t';
 const DEFAULT_FORMAT = 'time_series';
@@ -20,6 +17,8 @@
 const DEFAULT_INTERVAL_FACTOR = 1;
 
 function useFormattedData(query: CHQuery, datasource: CHDataSource): [string, string | null] {
+  useSystemDatabases(datasource)
+  useAutocompleteData(datasource)
   const [formattedData, setFormattedData] = useState(query.query);
   const [error, setError] = useState<string | null>(null);
 
@@ -42,8 +41,6 @@
 }
 
 export function QueryEditor(props: QueryEditorProps<CHDataSource, CHQuery, CHDataSourceOptions>) {
-  useSystemDatabases(props.datasource)
-  useAutocompleteData(props.datasource)
   const { datasource, query, onChange, onRunQuery } = props;
   const [editorMode, setEditorMode] = useState(EditorMode.Builder);
   const initializedQuery = initializeQueryDefaults(query);
