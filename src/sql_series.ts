--- conflicted
+++ resolved
@@ -66,31 +66,22 @@
         let messageField = find(this.meta, ['name', 'content'])?.name;
         // If not - take the first string field
         if (messageField === undefined) {
-            messageField = find(this.meta, (o: any) => SqlSeries._toFieldType(o.type) == FieldType.string)?.name;
+            messageField = find(this.meta, (o: any) => SqlSeries._toFieldType(o.type) === FieldType.string)?.name;
         }
         // If no string fields - this query is unusable for logs, because Grafana requires at least one text field
         if (messageField === undefined) {
             return dataFrame;
         }
 
-<<<<<<< HEAD
-        each(this.meta, function (col, index) {
+        each(this.meta, function (col: any, index: number) {
             let type = SqlSeries._toFieldType(col.type);
             // Assuming that fist column is time
             // That's special case for 'Column:TimeStamp'
             if (index === 0 && col.type === 'UInt64') {
                 type = FieldType.time;
-=======
-        each(this.meta, function (col: any, index: number) {
-            let type = SqlSeries._toFieldType(col.type);
-            // Assuming that fist column is time
-            // That's special case for 'Column:TimeStamp'
-            if (index == 0 && col.type == 'UInt64') {
-                type = FieldType.time;
-            }
-            if (type == FieldType.string && col.name != messageField && !reservedFields.includes(col.name)) {
+            }
+            if (type === FieldType.string && col.name !== messageField && !reservedFields.includes(col.name)) {
                 labelFields.push(col.name);
->>>>>>> 392663de
             }
 
             types[col.name] = type;
@@ -107,16 +98,16 @@
             const labels = pickBy(ser, (_value: any, key: string) => labelFields.includes(key));
 
             each(ser, function (_value: any, key: string) {
-                // Skip unknwon keys for in case
+                // Skip unknown keys for in case
                 if (!(key in types)) {
                     return;
                 }
-                if (key == messageField) {
+                if (key === messageField) {
                     frame.addField({name: key, type: types[key], labels: labels});
                 } else if (!labelFields.includes(key)) {
                     frame.addField({name: key, type: types[key]});
                 }
-            })
+            });
 
             frame.add(omitBy(ser, (_value: any, key: string) => labelFields.includes(key)));
             dataFrame.push(frame);
@@ -146,9 +137,9 @@
             /* Make sure all series end with a value or nil for current timestamp
              * to render discontinuous timeseries properly. */
             if (lastTimeStamp < t) {
-                each(metrics, function (datapoints, seriesName) {
-                    if (datapoints[datapoints.length - 1][1] < lastTimeStamp) {
-                        datapoints.push([null, lastTimeStamp]);
+                each(metrics, function (dataPoints, seriesName) {
+                    if (dataPoints[dataPoints.length - 1][1] < lastTimeStamp) {
+                        dataPoints.push([null, lastTimeStamp]);
                     }
                 });
                 lastTimeStamp = t;
@@ -175,11 +166,11 @@
             });
         });
 
-        each(metrics, function (datapoints, seriesName) {
+        each(metrics, function (dataPoints, seriesName) {
             if (extrapolate) {
-                timeSeries.push({target: seriesName, datapoints: self.extrapolate(datapoints)});
+                timeSeries.push({target: seriesName, datapoints: self.extrapolate(dataPoints)});
             } else {
-                timeSeries.push({target: seriesName, datapoints: datapoints});
+                timeSeries.push({target: seriesName, datapoints: dataPoints});
             }
         });
 
