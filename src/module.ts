import { DataSourcePlugin } from '@grafana/data';
<<<<<<< HEAD
import { DataSource } from './datasource';
import { ConfigEditor } from './components/ConfigEditor';
import { QueryEditor } from './components/QueryEditor';
import { CHQuery, CHDataSourceOptions } from './types';

export const plugin = new DataSourcePlugin<DataSource, CHQuery, CHDataSourceOptions>(DataSource)
=======
import { CHDataSource } from './datasource';
import { ConfigEditor } from './views/ConfigEditor';
import { QueryEditor } from './views/QueryEditor';
import { CHQuery, CHDataSourceOptions } from './types';

export const plugin = new DataSourcePlugin<CHDataSource, CHQuery, CHDataSourceOptions>(CHDataSource)
>>>>>>> fa4b6261
  .setConfigEditor(ConfigEditor)
  .setQueryEditor(QueryEditor);<|MERGE_RESOLUTION|>--- conflicted
+++ resolved
@@ -1,18 +1,9 @@
 import { DataSourcePlugin } from '@grafana/data';
-<<<<<<< HEAD
-import { DataSource } from './datasource';
-import { ConfigEditor } from './components/ConfigEditor';
-import { QueryEditor } from './components/QueryEditor';
-import { CHQuery, CHDataSourceOptions } from './types';
-
-export const plugin = new DataSourcePlugin<DataSource, CHQuery, CHDataSourceOptions>(DataSource)
-=======
 import { CHDataSource } from './datasource';
 import { ConfigEditor } from './views/ConfigEditor';
 import { QueryEditor } from './views/QueryEditor';
 import { CHQuery, CHDataSourceOptions } from './types';
 
 export const plugin = new DataSourcePlugin<CHDataSource, CHQuery, CHDataSourceOptions>(CHDataSource)
->>>>>>> fa4b6261
   .setConfigEditor(ConfigEditor)
   .setQueryEditor(QueryEditor);