import {isObject} from 'lodash';
import {AnnotationEvent} from '@grafana/data';

export default class ResponseParser {
<<<<<<< HEAD
    constructor(private $q: any) {
=======
    constructor() {
>>>>>>> fa4b6261
    }

    parse(query: string, results: any): any[] {
        if (!results || results.data.length === 0) {
            return [];
        }

<<<<<<< HEAD
        const sqlResults = results.data;
        let res: any[] = [];

        const keys = sqlResults.meta.map((item: any) => {
=======
        let res: any[] = [];
        let meta: any[];
        let data: Array<{ [key: string]: any }>;
        if (typeof results.meta !== 'undefined') {
            meta = results.meta
            data = results.data
        } else {
            meta = results.data.meta
            data = results.data.data
        }

        const keys = meta.map((item: any) => {
>>>>>>> fa4b6261
            return item.name
        });
        const textColIndex = ResponseParser.findColIndex(keys, '__text');
        const valueColIndex = ResponseParser.findColIndex(keys, '__value');
        const keyValuePairs = keys.length === 2 && textColIndex !== -1 && valueColIndex !== -1;

<<<<<<< HEAD
        sqlResults.data.forEach( (result: {[key: string]: any}) => {
=======
        data.forEach( (result: {[key: string]: any}) => {
>>>>>>> fa4b6261
            if (!isObject(result)) {
                res.push({text: result});
                return;
            }

            let keys = Object.keys(result);
            if (keys.length > 1) {
                if (keyValuePairs) {
                    const textKey = keys[textColIndex] as keyof typeof result;
                    const valueKey = keys[valueColIndex] as keyof typeof result;
                    if (textKey in result && valueKey in result) {
                        res.push({text: result[textKey], value: result[valueKey]});
                    }
                } else {
                    res.push(result);
                }
            } else {
                const textKey = keys[0] as keyof typeof result;
                res.push({text: result[textKey]});
            }
        });

        return res;
    }

    static findColIndex(columns: string[], colName: string): number {
        for (let i = 0; i < columns.length; i++) {
            if (columns[i] === colName) {
                return i;
            }
        }

        return -1;
    }

    transformAnnotationResponse(options: any, data: any) {
        const rows = data.data;
        const columns = data.meta;
        const result = [];
        let hasTime = false;
        let hasRegion = false;
        let hasType = false;

        for (let i = 0, len = columns.length; i < len; i++) {
            const column = columns[i];

            if (column.name === 'time') { hasTime = true; }
            if (column.name === 'time_end') { hasRegion = true; }
            if (column.name === 'type') { hasType = true; }
        }

        if (!hasTime) {
            throw new Error('Missing mandatory time column in annotation query.');
        }

        for (let i = 0, len = rows.length; i < len; i++) {
            const row = rows[i];
            // @TODO look to https://grafana.com/docs/grafana/latest/packages_api/data/annotationevent/
            // and try implements all possible fields
            const event: AnnotationEvent = {
                annotation: options.annotation,
                time: Math.floor(row.time),
                timeEnd: row.time_end ? Math.floor(row.time_end) : 0,
                isRegion: hasRegion && Math.floor(row.time_end) > 0,
                title: row.title,
                type: hasType && row.type ? row.type : 'annotation',
                text: row.text,
                tags: row.tags ? row.tags.trim().split(/\s*,\s*/) : []
            };
            result.push(event);
        }

        return result;
    }
}<|MERGE_RESOLUTION|>--- conflicted
+++ resolved
@@ -2,11 +2,7 @@
 import {AnnotationEvent} from '@grafana/data';
 
 export default class ResponseParser {
-<<<<<<< HEAD
-    constructor(private $q: any) {
-=======
     constructor() {
->>>>>>> fa4b6261
     }
 
     parse(query: string, results: any): any[] {
@@ -14,12 +10,6 @@
             return [];
         }
 
-<<<<<<< HEAD
-        const sqlResults = results.data;
-        let res: any[] = [];
-
-        const keys = sqlResults.meta.map((item: any) => {
-=======
         let res: any[] = [];
         let meta: any[];
         let data: Array<{ [key: string]: any }>;
@@ -32,18 +22,13 @@
         }
 
         const keys = meta.map((item: any) => {
->>>>>>> fa4b6261
             return item.name
         });
         const textColIndex = ResponseParser.findColIndex(keys, '__text');
         const valueColIndex = ResponseParser.findColIndex(keys, '__value');
         const keyValuePairs = keys.length === 2 && textColIndex !== -1 && valueColIndex !== -1;
 
-<<<<<<< HEAD
-        sqlResults.data.forEach( (result: {[key: string]: any}) => {
-=======
         data.forEach( (result: {[key: string]: any}) => {
->>>>>>> fa4b6261
             if (!isObject(result)) {
                 res.push({text: result});
                 return;
