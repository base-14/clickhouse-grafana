--- conflicted
+++ resolved
@@ -339,17 +339,8 @@
 
     selfMock = {"from": 0, "keys": [], "meta": [{"name": "time", "type": "UInt32"}, {"name": "value", "type": "UInt64"}], "series": [{"time": 1736332580592, "value": 52}, {"time": 1736332550592, "value": 54}, {"time": 1736332520592, "value": 56}], "tillNow": true, "to": 1000}
     const resultNonExtrapolated = toTimeSeries(true, selfMock);
-<<<<<<< HEAD
-    expect(resultNonExtrapolated).toEqual([
-      {
-        target: 'value',
-        datapoints: expectedDataPoints,
-      },
-    ]);
-=======
     expect(resultNonExtrapolated).toEqual([{"fields": [{"config": {"links": []}, "name": "time", "type": "time", "values": [1736332580592, 1736332550592, 1736332520592]}, {"config": {"links": []}, "name": "value", "values": [52, 54, 56]}], "length": 3, "refId": undefined}]);
 
->>>>>>> 07e5d77b
   });
 
   it('should handle composite keys correctly', () => {
@@ -366,32 +357,7 @@
     selfMock.tillNow = false;
 
     const result = toTimeSeries(true, selfMock);
-<<<<<<< HEAD
-    expect(result).toEqual([
-      {
-        target: 'A',
-        datapoints: [
-          [1000, 1000],
-          [10, 1000],
-        ],
-      },
-      {
-        target: 'B',
-        datapoints: [
-          [null, 1000],
-          [null, 1000],
-          [2000, 2000],
-          [20, 2000],
-        ],
-      },
-    ]);
-=======
     expect(result).toEqual([{"fields": [{"config": {"links": []}, "name": "time", "type": "time", "values": [1000, 1000]}, {"config": {"links": []}, "name": "A", "values": [1000, 10]}], "length": 2, "refId": undefined}, {"fields": [{"config": {"links": []}, "name": "time", "type": "time", "values": [1000, 1000, 2000, 2000]}, {"config": {"links": []}, "name": "B", "values": [null, null, 2000, 20]}], "length": 4, "refId": undefined}])
-    // expect(result).toEqual([
-    //   { target: 'A', datapoints: [[1000, 1000], [10, 1000]] },
-    //   { target: 'B', datapoints: [[null, 1000], [null, 1000], [2000, 2000], [20, 2000]] },
-    // ]);
->>>>>>> 07e5d77b
   });
 
   it('should handle null values correctly', () => {
