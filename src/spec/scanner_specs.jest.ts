import Scanner from '../datasource/scanner/scanner';

describe('scanner:', () => {
  describe('AST case 1', () => {
    let query =
        'SELECT EventDate, col1, col2, toUInt32(col1 > 0 ? col2/col1*10000 : 0)/100 AS percent ' +
        'FROM ( SELECT   EventDate,   col1,   countIf(col2 GLOBAL IN some_table) AS col2_shared,   ' +
        'count() AS col_count,   uniqCombinedIf(col3, col3 GLOBAL IN some_table) AS col3_shared,   ' +
        "uniqCombined(col3) AS unique_col3 FROM   general_table_all PREWHERE   Event IN ('type1')   " +
        "AND EventDate <= '2016-12-20'   WHERE     (EventDate, col1) GLOBAL IN some_table GROUP BY   " +
        'EventDate, col1) GLOBAL ANY LEFT JOIN ( SELECT   EventDate,   col1,   countIf(col2 GLOBAL IN some_table) ' +
        'AS col2_shared,   count() AS col_count,   uniqCombinedIf(col3, col3 GLOBAL IN some_table) AS col3_shared,   ' +
        "uniqCombined(col3) AS unique_col3 FROM   general_table_all PREWHERE   Event IN ('type2')   " +
        "AND EventDate <= '2016-12-20' WHERE   (EventDate, col1) GLOBAL IN some_table   " +
        'AND col4 GLOBAL IN some_table GROUP BY   EventDate, col1) USING EventDate, col1 ' +
        'ORDER BY EventDate, col1 FORMAT CSVWithNames',
      scanner = new Scanner(query);

    let expectedAST = {
      root: [],
      select: ['EventDate', 'col1', 'col2', 'toUInt32(col1 > 0 ? col2 / col1 * 10000 : 0) / 100 AS percent'],
      from: {
        root: [],
        select: [
          'EventDate',
          'col1',
          'countIf(col2 GLOBAL IN some_table) AS col2_shared',
          'count() AS col_count',
          'uniqCombinedIf(col3, col3 GLOBAL IN some_table) AS col3_shared',
          'uniqCombined(col3) AS unique_col3',
        ],
        from: ['general_table_all'],
        prewhere: ["Event IN ('type1')", "AND EventDate <= '2016-12-20'"],
        where: ['(EventDate, col1) GLOBAL IN some_table'],
        'group by': ['EventDate', 'col1'],
      },
      join: [
        {
          aliases: [],
          on: [],
          source: {
            from: ['general_table_all'],
            'group by': ['EventDate', 'col1'],
            prewhere: ["Event IN ('type2')", "AND EventDate <= '2016-12-20'"],
            root: [],
            select: [
              'EventDate',
              'col1',
              'countIf(col2 GLOBAL IN some_table) AS col2_shared',
              'count() AS col_count',
              'uniqCombinedIf(col3, col3 GLOBAL IN some_table) AS col3_shared',
              'uniqCombined(col3) AS unique_col3',
            ],
            where: ['(EventDate, col1) GLOBAL IN some_table', 'AND col4 GLOBAL IN some_table'],
          },
          type: 'GLOBAL ANY LEFT JOIN',
          using: ['EventDate', 'col1'],
        },
      ],
      'order by': ['EventDate', 'col1'],
      format: ['CSVWithNames'],
    };

    it('expects equality', () => {
      expect(scanner.toAST()).toEqual(expectedAST);
    });
  });

  describe('AST case 2', () => {
    let query =
        "$rateColumns((AppType = '' ? 'undefined' : AppType) type, sum(Hits) hits) " +
        "FROM table_all  WHERE Event = 'request' AND (-1 IN ($template) OR col IN ($template)) HAVING hits > $interval",
      scanner = new Scanner(query);

    let expectedAST = {
      root: [],
      $rateColumns: ["(AppType = '' ? 'undefined' : AppType) type", 'sum(Hits) hits'],
      select: [],
      from: ['table_all'],
      where: ["Event = 'request'", 'AND(- 1 IN ($template) OR col IN ($template))'],
      having: ['hits > $interval'],
    };

    it('expects equality', () => {
      expect(scanner.toAST()).toEqual(expectedAST);
    });
  });

  describe('AST case 3', () => {
    let query =
        'SELECT $timeSeries as t, count() AS `SMALL` FROM db.table ' +
        'WHERE W0 <= 400 AND LastEvent>=1 AND $timeFilter GROUP BY t ORDER BY t',
      scanner = new Scanner(query);

    let expectedAST = {
      root: [],
      select: ['$timeSeries as t', 'count() AS `SMALL`'],
      from: ['db.table'],
      where: ['W0 <= 400', 'AND LastEvent >= 1', 'AND $timeFilter'],
      'group by': ['t'],
      'order by': ['t'],
    };

    it('expects equality', () => {
      expect(scanner.toAST()).toEqual(expectedAST);
    });
  });

  describe('AST case 4', () => {
    let query =
        'SELECT LogTime, Entity, Message FROM $table ' +
        'ANY LEFT JOIN (SELECT * FROM default.log_events) USING EventCode ' +
        'WHERE $timeFilter ORDER BY LogTime DESC LIMIT $__limit',
      scanner = new Scanner(query);

    let expectedAST = {
      root: [],
      select: ['LogTime', 'Entity', 'Message'],
      from: ['$table'],
      join: [
        {
          aliases: [],
          on: [],
          source: {
            from: ['default.log_events'],
            root: [],
            select: ['*'],
          },
          type: 'ANY LEFT JOIN',
          using: ['EventCode'],
        },
      ],
      where: ['$timeFilter'],
      'order by': ['LogTime DESC'],
      limit: ['$__limit'],
    };

    it('expects equality', () => {
      expect(scanner.toAST()).toEqual(expectedAST);
    });
  });

  describe('AST case 5', () => {
    let query = 'SELECT select FROM $table',
      scanner = new Scanner(query);

    let expectedAST = {
      root: [],
      select: ['select'],
      from: ['$table'],
    };

    it('expects equality', () => {
      expect(scanner.toAST()).toEqual(expectedAST);
    });
  });

  describe('AST case 6', () => {
    let query = 'SELECT 1, select FROM $table',
      scanner = new Scanner(query);

    let expectedAST = {
      root: [],
      select: ['1', 'select'],
      from: ['$table'],
    };

    it('expects equality', () => {
      expect(scanner.toAST()).toEqual(expectedAST);
    });
  });

  describe('AST case 7', () => {
    let query = "SELECT t, countIf(Format='1') FROM $table",
      scanner = new Scanner(query);

    let expectedAST = {
      root: [],
      select: ['t', "countIf(Format = '1')"],
      from: ['$table'],
    };

    it('expects equality', () => {
      expect(scanner.toAST()).toEqual(expectedAST);
    });
  });

  describe('AST case 8', () => {
    let query = 'SELECT from FROM from',
      scanner = new Scanner(query);

    let expectedAST = {
      root: [],
      select: ['from'],
      from: ['from'],
    };

    it('expects equality', () => {
      expect(scanner.toAST()).toEqual(expectedAST);
    });
  });

  describe('AST case 9', () => {
    let query =
        'SELECT' +
        '  t, groupArray((process_name, duration)) as groupArr ' +
        ' FROM (' +
        '  SELECT' +
        '    (intDiv(toUInt32(event_datetime), 5) * 5) * 1000 as t,' +
        '    process_name,' +
        '    quantile(0.95)(duration) duration' +
        '  FROM xx ' +
        '  WHERE event_date >= toDate(1514966917) AND event_datetime >= toDateTime(1514966917)' +
        '  GROUP BY t, process_name  ORDER BY t, process_name' +
        ') GROUP BY t ORDER BY t FORMAT JSON',
      scanner = new Scanner(query);

    let expectedAST = {
      root: [],
      select: ['t', 'groupArray((process_name, duration)) as groupArr'],
      from: {
        root: [],
        select: [
          '(intDiv(toUInt32(event_datetime), 5) * 5) * 1000 as t',
          'process_name',
          'quantile(0.95)(duration) duration',
        ],
        from: ['xx'],
        where: ['event_date >= toDate(1514966917)', 'AND event_datetime >= toDateTime(1514966917)'],
        'group by': ['t', 'process_name'],
        'order by': ['t', 'process_name'],
      },
      'group by': ['t'],
      'order by': ['t'],
      format: ['JSON'],
    };

    it('expects equality', () => {
      expect(scanner.toAST()).toEqual(expectedAST);
    });
  });

  describe('AST case 10(array)', () => {
    let query = "SELECT count() FROM $table WHERE type[1] = 'key' AND zone['City'] = 'Kyiv'",
      scanner = new Scanner(query);

    let expectedAST = {
      root: [],
      select: ['count()'],
      from: ['$table'],
      where: ["type[1] = 'key'", "AND zone['City'] = 'Kyiv'"],
    };

    it('expects equality', () => {
      expect(scanner.toAST()).toEqual(expectedAST);
    });
  });

  describe('AST case 11(union all)', () => {
    let query = 'SELECT a, b FROM table1 UNION ALL select c, d from table2 UNION ALL select e, f from table3',
      scanner = new Scanner(query);

    let expectedAST = {
      root: [],
      select: ['a', 'b'],
      from: ['table1'],
      'union all': [
        {
          root: [],
          select: ['c', 'd'],
          from: ['table2'],
        },
        {
          root: [],
          select: ['e', 'f'],
          from: ['table3'],
        },
      ],
    };

    it('expects equality', () => {
      expect(scanner.toAST()).toEqual(expectedAST);
    });
  });

  describe('AST case 12(union all closure)', () => {
    let query = 'SELECT * FROM (select c, d from table2 UNION ALL select e, f from table3) ORDER BY c',
      scanner = new Scanner(query);

    let expectedAST = {
      root: [],
      select: ['*'],
      from: {
        root: [],
        select: ['c', 'd'],
        from: ['table2'],
        'union all': [
          {
            root: [],
            select: ['e', 'f'],
            from: ['table3'],
          },
        ],
      },
      'order by': ['c'],
    };

    it('expects equality', () => {
      expect(scanner.toAST()).toEqual(expectedAST);
    });
  });

  describe('AST case 13(partial statement match)', () => {
    let query = 'SELECT $timeSeries as t, count() as formatt FROM $table WHERE $timeFilter GROUP BY t ORDER BY t',
      scanner = new Scanner(query);

    let expectedAST = {
      root: [],
      select: ['$timeSeries as t', 'count() as formatt'],
      from: ['$table'],
      where: ['$timeFilter'],
      'group by': ['t'],
      'order by': ['t'],
    };

    it('expects equality', () => {
      expect(scanner.toAST()).toEqual(expectedAST);
    });
  });

  describe('AST case 14(quoted literals)', () => {
    let query =
        'SELECT $timeSeries as "t", count() as "formatt" FROM $table WHERE $timeFilter GROUP BY "t" ORDER BY "t"',
      scanner = new Scanner(query);

    let expectedAST = {
      root: [],
      select: ['$timeSeries as "t"', 'count() as "formatt"'],
      from: ['$table'],
      where: ['$timeFilter'],
      'group by': ['"t"'],
      'order by': ['"t"'],
    };

    it('expects equality', () => {
      expect(scanner.toAST()).toEqual(expectedAST);
    });
  });

  describe('AST case 15 (escaped quotes inside quotes)', () => {
    let query = 'SELECT now() AS t, \'test\\\'value\' AS v FROM $table WHERE v="test\\"field"',
      scanner = new Scanner(query);

    let expectedAST = {
      root: [],
      select: ['now() AS t', "'test\\'value' AS v"],
      from: ['$table'],
      where: ['v = "test\\"field"'],
    };
    it('expects equality', () => {
      expect(scanner.toAST()).toEqual(expectedAST);
    });
  });

  describe('AST case 16 (subquery + alias)', () => {
    let query =
        'SELECT t2.service_name, sum(1.05*rand()) AS test ' +
        'FROM (SELECT event_time, service_name FROM default.test_grafana) AS t2 ' +
        'WHERE $timeFilter ' +
        'GROUP BY service_name ' +
        'ORDER BY test DESC',
      scanner = new Scanner(query);

    let expectedAST = {
      from: {
        root: [],
        select: ['event_time', 'service_name'],
        from: ['default.test_grafana'],
        aliases: ['AS t2'],
      },
      'group by': ['service_name'],
      'order by': ['test DESC'],
      root: [],
      select: ['t2.service_name', 'sum(1.05 * rand()) AS test'],
      where: ['$timeFilter'],
    };
    it('expects equality', () => {
      expect(scanner.toAST()).toEqual(expectedAST);
    });
  });

  describe('AST case 17 (subquery + multiple joins)', () => {
    let query =
        'SELECT t1.service_name, sum(1.05*rand()) AS test ' +
        'FROM (SELECT DISTINCT service_name FROM default.test_grafana) AS t2 ' +
        'INNER JOIN $table AS t1 ' +
        'ON (t2.service_name=t1.service_name AND 1=1) ' +
        'CROSS JOIN (SELECT DISTINCT service_name FROM default.test_grafana) AS t3 ' +
        'ON t3.service_name=t1.service_name AND 1=1 ' +
        'ANY JOIN default.test_grafana AS t4 ' +
        'USING service_name ' +
        'WHERE $timeFilter ' +
        'GROUP BY t1.service_name ORDER BY test DESC',
      scanner = new Scanner(query);

    let expectedAST = {
      root: [],
      select: ['t1.service_name', 'sum(1.05 * rand()) AS test'],
      from: {
        from: ['default.test_grafana'],
        root: [],
        select: ['DISTINCT service_name'],
        aliases: ['AS t2'],
      },
      join: [
        {
          source: ['$table'],
          type: 'INNER JOIN',
          aliases: ['AS', 't1'],
          on: ['(t2.service_name=t1.service_name AND 1=1)'],
          using: [],
        },
        {
          source: {
            root: [],
            select: ['DISTINCT service_name'],
            from: ['default.test_grafana'],
          },
          type: 'CROSS JOIN',
          aliases: ['AS', 't3'],
          on: ['t3.service_name=t1.service_name AND 1=1'],
          using: [],
        },
        {
          source: ['default.test_grafana'],
          type: 'ANY JOIN',
          aliases: ['AS', 't4'],
          on: [],
          using: ['service_name'],
        },
      ],
      where: ['$timeFilter'],
      'group by': ['t1.service_name'],
      'order by': ['test DESC'],
    };
    it('expects equality', () => {
      expect(scanner.toAST()).toEqual(expectedAST);
    });
  });

  describe('AST case 18 (comment + macros)', () => {
    let query =
        '/* test comment1 */\n' +
        '-- test comment2\n' +
        '/* \n' +
        '  test multiline comment3\n' +
        '*/  \n' +
        "$rate(countIf(service_name='mysql' AND from_user='alice') AS mysql_alice, countIf(service_name='postgres') AS postgres) \n" +
        'FROM $table\n' +
        "WHERE from_user='bob' /* comment after query */",
      scanner = new Scanner(query);

    let expectedAST = {
      root: ['/* test comment1 */\n' + '-- test comment2\n' + '/* \n' + '  test multiline comment3\n' + '*/\n'],
      select: [],
      $rate: [
        "countIf(service_name = 'mysql' AND from_user = 'alice') AS mysql_alice",
        "countIf(service_name = 'postgres') AS postgres",
      ],
      from: ['$table'],
      where: ["from_user = 'bob'/* comment after query */\n"],
    };
    it('expects equality', () => {
      expect(scanner.toAST()).toEqual(expectedAST);
    });
  });

  /* fix https://github.com/Altinity/clickhouse-grafana/issues/319 */
  describe('AST case 19 ($columns + union all + with + sub query)', () => {
    let query =
        '$columns(\n' +
        '  service_name,   \n' +
        '  sum(agg_value) as value\n' +
        ')\n' +
        'FROM (\n' +
        '\n' +
        ' SELECT\n' +
        '    $timeSeries as t,\n' +
        '    service_name,\n' +
        '    sum(too_big_value) as agg_value\n' +
        ' FROM $table\n' +
        ' WHERE $timeFilter\n' +
        ' GROUP BY t,service_name\n' +
        ' \n' +
        ' UNION ALL\n' +
        ' \n' +
        ' WITH (SELECT sum(too_big_value) FROM $table) AS total_value\n' +
        ' SELECT\n' +
        '    $timeSeries as t,\n' +
        '    service_name,\n' +
        '    sum(too_big_value) / total_value as agg_value\n' +
        ' FROM $table\n' +
        ' WHERE $timeFilter\n' +
        ' GROUP BY t,service_name\n' +
        ')',
      scanner = new Scanner(query);

    let expectedAST = {
      root: [],
      select: [],
      $columns: ['service_name', 'sum(agg_value) as value'],
      from: {
        root: [],
        select: ['$timeSeries as t', 'service_name', 'sum(too_big_value) as agg_value'],
        from: ['$table'],
        'group by': ['t', 'service_name'],
        'union all': [
          {
            from: ['$table'],
            'group by': ['t', 'service_name'],
            root: [],
            select: ['$timeSeries as t', 'service_name', 'sum(too_big_value) / total_value as agg_value'],
            where: ['$timeFilter'],
            with: ['(SELECT sum(too_big_value) FROM $table) AS total_value'],
          },
        ],
        where: ['$timeFilter'],
      },
    };

    it('expects equality', () => {
      expect(scanner.toAST()).toEqual(expectedAST);
    });
  });

  /* fix https://github.com/Altinity/clickhouse-grafana/issues/374 */
  describe('AST case 20 (`--` inside of quotes)', () => {
    let query =
        '--test one line comment1\n' +
        'SELECT *\n' +
        'FROM $table\n' +
        "WHERE title='-- test not comment1' -- test inline comment1\n" +
        "AND user_info='test -- not comment2' -- test inline comment2",
      scanner = new Scanner(query);

    let expectedAST = {
      root: ['--test one line comment1\n'],
      select: ['*'],
      from: ['$table'],
      where: [
        "title = '-- test not comment1'-- test inline comment1\n",
        "AND user_info = 'test -- not comment2'-- test inline comment2\n",
      ],
    };

    it('expects equality', () => {
      expect(scanner.toAST()).toEqual(expectedAST);
      expect(Scanner.RemoveComments(query)).toEqual(
        '\n' +
          'SELECT *\n' +
          'FROM $table\n' +
          "WHERE title='-- test not comment1' \n" +
          "AND user_info='test -- not comment2' "
      );
    });
  });

  /* fix https://github.com/Altinity/clickhouse-grafana/issues/422 */
  describe('AST case 21 (adhoc + ORDER BY ... WITH FILL)', () => {
    let query =
        'SELECT\n' +
        '    $timeSeries as t,\n' +
        '    sum(too_big_value) * 8 / $interval AS B\n' +
        'FROM $table\n' +
        '\n' +
        'WHERE\n' +
        '    event_time BETWEEN $from AND $to\n' +
        '    $adhoc \n' +
        'GROUP BY t\n' +
        'ORDER BY t WITH FILL STEP ($interval*1000*5)',
      scanner = new Scanner(query);

    let expectedAST = {
      root: [],
      select: ['$timeSeries as t', 'sum(too_big_value) * 8 / $interval AS B'],
      from: ['$table'],
      where: ['event_time BETWEEN $from', 'AND $to $adhoc'],
      'group by': ['t'],
      'order by': ['t WITH FILL STEP($interval * 1000 * 5)'],
    };

    it('expects equality', () => {
      expect(scanner.toAST()).toEqual(expectedAST);
    });
  });

  /* fix https://github.com/Altinity/clickhouse-grafana/issues/421 */
  describe('AST case 22 (WITH + adhoc + SELECT x IN ( ... )', () => {
    let query =
        'WITH topx AS (\n' +
        "   SELECT DISTINCT CASE WHEN service_name = '' THEN 'other' ELSE service_name END AS filter, count() AS cnt \n" +
        '   FROM $table WHERE $timeFilter AND $adhoc  GROUP BY service_name \n' +
        '   ORDER BY cnt DESC LIMIT 10\n' +
        ')\n' +
        '\n' +
        'SELECT\n' +
        '    $timeSeries as t,\n' +
        "    CASE WHEN service_name IN (SELECT filter FROM topx) THEN service_name ELSE 'other' END AS spl,\n" +
        '    count()\n' +
        'FROM $table\n' +
        '\n' +
        'WHERE $timeFilter AND $adhoc\n' +
        'GROUP BY t, spl\n' +
        'ORDER BY t, spl\n',
      scanner = new Scanner(query);

    let expectedAST = {
      root: [],
      with: [
        "topx AS(SELECT DISTINCT CASE WHEN service_name = '' THEN 'other' ELSE service_name END AS filter, count() AS cnt FROM $table WHERE $timeFilter AND $adhoc GROUP BY service_name ORDER BY cnt DESC LIMIT 10)",
      ],
      select: [
        '$timeSeries as t',
        'CASE WHEN service_name IN (\n' +
          '    SELECT filter\n' +
          '\n' +
          '    FROM topx\n' +
          ") THEN service_name ELSE 'other' END AS spl",
        'count()',
      ],
      from: ['$table'],
      where: ['$timeFilter', 'AND $adhoc'],
      'group by': ['t', 'spl'],
      'order by': ['t', 'spl'],
    };

    it('expects equality', () => {
      expect(scanner.toAST()).toEqual(expectedAST);
    });
  });
<<<<<<< HEAD
  /* https://github.com/Altinity/clickhouse-grafana/issues/386 */
  describe('AST case 23 $rateColumnsAggregated', () => {
    let query =
      '/* comment */ $rateColumnsAggregated(datacenter, concat(datacenter,interface) AS dc_interface, sum, tx_bytes * 1024 AS tx_kbytes, sum, max(rx_bytes) AS rx_bytes) '+
      " FROM traffic WHERE datacenter = 'dc1' HAVING rx_bytes > $interval",
      scanner = new Scanner(query);

    let expectedAST = {
      root: [
        "/* comment */\n"
      ],
      $rateColumnsAggregated: ["datacenter", "concat(datacenter, interface) AS dc_interface", "sum", "tx_bytes * 1024 AS tx_kbytes", "sum", "max(rx_bytes) AS rx_bytes",],
      select: [],
      from: ['traffic'],
      where: ["datacenter = 'dc1'"],
      having: ['rx_bytes > $interval'],
    };
=======

  describe('AST case 23 IN [...]', () => {
    let query = `$columns(service_name,
          count() c
      )
      FROM $table  WHERE service_name IN ['mysql', 'postgresql'] AND $timeFilter`;
    const scanner = new Scanner(query);

    let expectedAST = {
        root: [],
        '$columns': [ 'service_name', 'count() c' ],
        select: [],
        from: [ '$table' ],
        where: [ "service_name IN ['mysql', 'postgresql'] AND $timeFilter" ]
      }
    ;
>>>>>>> 372a2d1c

    it('expects equality', () => {
      expect(scanner.toAST()).toEqual(expectedAST);
    });
  });
<<<<<<< HEAD

=======
>>>>>>> 372a2d1c
});<|MERGE_RESOLUTION|>--- conflicted
+++ resolved
@@ -638,26 +638,8 @@
       expect(scanner.toAST()).toEqual(expectedAST);
     });
   });
-<<<<<<< HEAD
-  /* https://github.com/Altinity/clickhouse-grafana/issues/386 */
-  describe('AST case 23 $rateColumnsAggregated', () => {
-    let query =
-      '/* comment */ $rateColumnsAggregated(datacenter, concat(datacenter,interface) AS dc_interface, sum, tx_bytes * 1024 AS tx_kbytes, sum, max(rx_bytes) AS rx_bytes) '+
-      " FROM traffic WHERE datacenter = 'dc1' HAVING rx_bytes > $interval",
-      scanner = new Scanner(query);
-
-    let expectedAST = {
-      root: [
-        "/* comment */\n"
-      ],
-      $rateColumnsAggregated: ["datacenter", "concat(datacenter, interface) AS dc_interface", "sum", "tx_bytes * 1024 AS tx_kbytes", "sum", "max(rx_bytes) AS rx_bytes",],
-      select: [],
-      from: ['traffic'],
-      where: ["datacenter = 'dc1'"],
-      having: ['rx_bytes > $interval'],
-    };
-=======
-
+
+  /* https://github.com/Altinity/clickhouse-grafana/issues/506 */
   describe('AST case 23 IN [...]', () => {
     let query = `$columns(service_name,
           count() c
@@ -673,14 +655,32 @@
         where: [ "service_name IN ['mysql', 'postgresql'] AND $timeFilter" ]
       }
     ;
->>>>>>> 372a2d1c
-
-    it('expects equality', () => {
-      expect(scanner.toAST()).toEqual(expectedAST);
-    });
-  });
-<<<<<<< HEAD
-
-=======
->>>>>>> 372a2d1c
+
+    it('expects equality', () => {
+      expect(scanner.toAST()).toEqual(expectedAST);
+    });
+  });
+  /* https://github.com/Altinity/clickhouse-grafana/issues/386 */
+  describe('AST case 24 $rateColumnsAggregated', () => {
+    let query =
+      '/* comment */ $rateColumnsAggregated(datacenter, concat(datacenter,interface) AS dc_interface, sum, tx_bytes * 1024 AS tx_kbytes, sum, max(rx_bytes) AS rx_bytes) '+
+      " FROM traffic WHERE datacenter = 'dc1' HAVING rx_bytes > $interval",
+      scanner = new Scanner(query);
+
+    let expectedAST = {
+      root: [
+        "/* comment */\n"
+      ],
+      $rateColumnsAggregated: ["datacenter", "concat(datacenter, interface) AS dc_interface", "sum", "tx_bytes * 1024 AS tx_kbytes", "sum", "max(rx_bytes) AS rx_bytes",],
+      select: [],
+      from: ['traffic'],
+      where: ["datacenter = 'dc1'"],
+      having: ['rx_bytes > $interval'],
+    };
+
+    it('expects equality', () => {
+      expect(scanner.toAST()).toEqual(expectedAST);
+    });
+  });
+
 });