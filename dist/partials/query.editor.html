--- conflicted
+++ resolved
@@ -1,14 +1,6 @@
 <query-editor-row query-ctrl="ctrl" can-collapse="true" has-text-edit-mode="true">
 
 	<div class="gf-form" ng-if="ctrl.target.rawQuery">
-<<<<<<< HEAD
-        <!--<textarea rows="7" class="gf-form-input gf-form&#45;&#45;grow" style = "{{ctrl.textareaHeight}}"-->
-                  <!--ng-if="ctrl.editMode" ng-model="ctrl.target.query" give-focus="true" spellcheck="false" ng-blur="ctrl.toggleEdit($event, false)"></textarea>-->
-        <!--<div class="gf-form-input" ng-if="!ctrl.editMode" ng-bind-html="ctrl.target.formattedQuery" ng-click="ctrl.toggleEdit($event, true)"></div>-->
-
-        <code-editor content="ctrl.target.query" datasource="ctrl.datasource" on-change="ctrl.panelCtrl.refresh()" data-mode="sql">
-        </code-editor>
-=======
         <textarea rows="7" class="gf-form-input gf-form--grow" style = "{{ctrl.textareaHeight}}"
                   ng-if="ctrl.editMode"
                   ng-model="ctrl.target.query"
@@ -19,7 +11,6 @@
              ng-if="!ctrl.editMode"
              ng-bind-html="ctrl.target.formattedQuery"
              ng-click="ctrl.toggleEdit($event, true)"></div>
->>>>>>> c37b6bb5
 	</div>
 
 	<div ng-if="!ctrl.target.rawQuery">
