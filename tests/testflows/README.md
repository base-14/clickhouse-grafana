--- conflicted
+++ resolved
@@ -16,18 +16,11 @@
   
   `pip install -r tests/testflows/requirements.txt`
 
-<<<<<<< HEAD
-3. Stop applications that use the following ports:
-   - 8123, 9000, 5432, 3306, 3000, 3001, 8480, 4444
-4. Go into tests/testflows directory
-5. Run regression.py
-=======
 * Stop applications that use the following ports:
    - 8123, 9000, 5432, 3306, 3000, 3001, 8480, 4444
 * Go into tests/testflows directory
 * Run regression.py
    
->>>>>>> 229dd37c
   `./regression.py`
   
 ## ⚙️ Useful options
