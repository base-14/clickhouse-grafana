--- conflicted
+++ resolved
@@ -105,10 +105,7 @@
         with Given("I login in grafana"):
             login.login()
 
-<<<<<<< HEAD
-=======
     self.context.grafana_version = None
->>>>>>> 10db6837
     Feature(run=load("testflows.tests.automated.sql_editor", "feature"))
     Feature(run=load("testflows.tests.automated.data_source_setup", "feature"))
     Feature(run=load("testflows.tests.automated.e2e", "feature"))
