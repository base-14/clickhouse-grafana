#!/usr/bin/env python3
import os
import sys
import inspect

from testflows.core import *
from steps.delay import delay
from requirements.requirements import *

import steps.ui as ui
import steps.cluster as cluster
import steps.login.view as login

append_path(sys.path, "..")


def argparser(parser):
    parser.add_argument(
        "--before",
        metavar="before",
        type=float,
        help="delay before steps",
        default=0
    )
    parser.add_argument(
        "--after",
        metavar="after",
        type=float,
        help="delay after steps",
        default=0
    )

ffails = {
    "/Grafana Datasource Plugin For Clickhouse/sql editor/hash comment/":
        (XFail, "https://github.com/Altinity/clickhouse-grafana/issues/610")
    ,
    "/Grafana Datasource Plugin For Clickhouse/sql editor/hash exclamation comment/":
        (XFail, "https://github.com/Altinity/clickhouse-grafana/issues/610")
    ,
}

xfails = {
    "/Grafana Datasource Plugin For Clickhouse/e2e/mixed data sources/*": [
        (Fail, "https://github.com/Altinity/clickhouse-grafana/issues/604")
    ],
    "/Grafana Datasource Plugin For Clickhouse/data source setup/check default values datetime64/": [
        (Error, "https://github.com/Altinity/clickhouse-grafana/issues/630")
    ],
    "/Grafana Datasource Plugin For Clickhouse/sql editor/extrapolation toggle/":[
        (Fail, "Run Query button do not update time ranges")
    ]
}

grafana_version = ""


@TestModule
@Name("Grafana Datasource Plugin For Clickhouse")
@ArgumentParser(argparser)
@Specifications(QA_SRS_Altinity_Grafana_Datasource_Plugin_For_ClickHouse)
@FFails(ffails)
@XFails(xfails)
@Requirements(
    RQ_SRS_Plugin("1.0"),
    RQ_SRS_Plugin_DockerComposeEnvironment("1.0"),
    RQ_SRS_Plugin_VersionCompatibility("1.0")
)
def regression(self, before, after):
    self.context.browser = "chrome"
    self.context.local = False
    self.context.global_wait_time = 30
    self.context.endpoint = "http://grafana:3000/"
    self.context.before = before
    self.context.after = after
    self.context.server_name = "test.example.com"

    project_root_dir = os.path.join(current_dir(), "..", "..")
    self.context.project_root_dir = project_root_dir

    with Given("docker compose cluster"):
        self.context.cluster = cluster.cluster(frame=inspect.currentframe())

    with And("I copy CA Cert"):
        self.context.ca_cert = self.context.cluster.command(None, "cat \"" + os.path.join(project_root_dir, "docker",
                                                                                          "clickhouse",
                                                                                          "ca-cert.pem") + "\"").output

    with And("I copy Client Cert"):
        self.context.client_cert = self.context.cluster.command(None,
                                                                "cat \"" + os.path.join(project_root_dir, "docker",
                                                                                        "clickhouse",
                                                                                        "client-cert.pem") + "\"").output

    with And("I copy Client Key"):
        self.context.client_key = self.context.cluster.command(None, "cat \"" + os.path.join(project_root_dir, "docker",
                                                                                             "clickhouse",
                                                                                             "client-key.pem") + "\"").output

    with And("webdriver"):
        self.context.driver = ui.create_driver()

    with And("I wait for grafana to be started"):
        for attempt in retries(delay=10, timeout=50):
            with attempt:
                ui.open_endpoint(endpoint=self.context.endpoint)

    with delay():
        with Given("I login in grafana"):
            login.login()

    self.context.grafana_version = None
<<<<<<< HEAD
    # Feature(run=load("testflows.tests.automated.sql_editor", "feature"))
    # Feature(run=load("testflows.tests.automated.data_source_setup", "feature"))
    # Feature(run=load("testflows.tests.automated.e2e", "feature"))
    # Feature(run=load("testflows.tests.automated.query_settings", "feature"))
=======
    Feature(run=load("testflows.tests.automated.sql_editor", "feature"))
    Feature(run=load("testflows.tests.automated.data_source_setup", "feature"))
    Feature(run=load("testflows.tests.automated.e2e", "feature"))
    Feature(run=load("testflows.tests.automated.query_options", "feature"))
>>>>>>> c0531640
    Feature(run=load("testflows.tests.automated.unified_alerts", "feature"))

    # self.context.grafana_version = "10.4.3"
    # with Given("I define endpoint with grafana version that contains legacy alerts"):
    #     self.context.endpoint = define("self.context.endpoint", "http://grafana_legacy_alerts:3000/")
    #
    # with And("I wait for grafana to be started"):
    #     for attempt in retries(delay=10, timeout=50):
    #         with attempt:
    #             ui.open_endpoint(endpoint=self.context.endpoint)
    #
    # with delay():
    #     with Given("I login in grafana"):
    #         login.login()
    #
    # Feature(run=load("testflows.tests.automated.legacy_alerts", "feature"))


if main():
    regression()<|MERGE_RESOLUTION|>--- conflicted
+++ resolved
@@ -109,33 +109,26 @@
             login.login()
 
     self.context.grafana_version = None
-<<<<<<< HEAD
-    # Feature(run=load("testflows.tests.automated.sql_editor", "feature"))
-    # Feature(run=load("testflows.tests.automated.data_source_setup", "feature"))
-    # Feature(run=load("testflows.tests.automated.e2e", "feature"))
-    # Feature(run=load("testflows.tests.automated.query_settings", "feature"))
-=======
     Feature(run=load("testflows.tests.automated.sql_editor", "feature"))
     Feature(run=load("testflows.tests.automated.data_source_setup", "feature"))
     Feature(run=load("testflows.tests.automated.e2e", "feature"))
     Feature(run=load("testflows.tests.automated.query_options", "feature"))
->>>>>>> c0531640
     Feature(run=load("testflows.tests.automated.unified_alerts", "feature"))
 
-    # self.context.grafana_version = "10.4.3"
-    # with Given("I define endpoint with grafana version that contains legacy alerts"):
-    #     self.context.endpoint = define("self.context.endpoint", "http://grafana_legacy_alerts:3000/")
-    #
-    # with And("I wait for grafana to be started"):
-    #     for attempt in retries(delay=10, timeout=50):
-    #         with attempt:
-    #             ui.open_endpoint(endpoint=self.context.endpoint)
-    #
-    # with delay():
-    #     with Given("I login in grafana"):
-    #         login.login()
-    #
-    # Feature(run=load("testflows.tests.automated.legacy_alerts", "feature"))
+    self.context.grafana_version = "10.4.3"
+    with Given("I define endpoint with grafana version that contains legacy alerts"):
+        self.context.endpoint = define("self.context.endpoint", "http://grafana_legacy_alerts:3000/")
+
+    with And("I wait for grafana to be started"):
+        for attempt in retries(delay=10, timeout=50):
+            with attempt:
+                ui.open_endpoint(endpoint=self.context.endpoint)
+
+    with delay():
+        with Given("I login in grafana"):
+            login.login()
+
+    Feature(run=load("testflows.tests.automated.legacy_alerts", "feature"))
 
 
 if main():
