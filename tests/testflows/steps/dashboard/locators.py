--- conflicted
+++ resolved
@@ -22,14 +22,10 @@
 
     def save_dashboard(self, grafana_version):
         driver: WebDriver = current().context.driver
-<<<<<<< HEAD
-        return driver.find_element(SelectBy.CSS_SELECTOR, f"[data-testid='data-testid Save dashboard button']")
-=======
         if not (grafana_version is None) and (int(grafana_version.split(".")[0]) <= 10):
             return driver.find_element(SelectBy.CSS_SELECTOR, f"[aria-label='Save dashboard']")
         else:
             return driver.find_element(SelectBy.CSS_SELECTOR, f"[data-testid='data-testid Save dashboard button']")
->>>>>>> c0531640
 
     def save_dashboard_title(self, grafana_version):
         driver: WebDriver = current().context.driver
@@ -40,27 +36,15 @@
 
     def save_dashboard_button(self, grafana_version):
         driver: WebDriver = current().context.driver
-<<<<<<< HEAD
-        return driver.find_element(SelectBy.CSS_SELECTOR, f"[data-testid='Save dashboard title field']")
-=======
         if not (grafana_version is None) and (int(grafana_version.split(".")[0]) <= 10):
             return driver.find_element(SelectBy.CSS_SELECTOR, f"[class ='css-td06pi-button']")
         else:
             return driver.find_element(SelectBy.CSS_SELECTOR,
                                        f"[data-testid='data-testid Save dashboard drawer button']")
->>>>>>> c0531640
 
     @property
     def edit_button(self):
         driver: WebDriver = current().context.driver
-<<<<<<< HEAD
-        return driver.find_element(SelectBy.CSS_SELECTOR, f"[data-testid='data-testid Save dashboard drawer button']")
-
-    @property
-    def edit_button(self):
-        driver: WebDriver = current().context.driver
-=======
->>>>>>> c0531640
         return driver.find_element(SelectBy.CSS_SELECTOR, f"[data-testid='data-testid Edit dashboard button']")
 
     @property
