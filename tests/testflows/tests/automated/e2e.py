from testflows.core import *
from steps.delay import delay
from testflows.asserts import error


import steps.actions as actions
import steps.panel.view as panel
import steps.dashboard.view as dashboard
import steps.dashboards.view as dashboards
import steps.panel.sql_editor.view as sql_editor
import steps.connections.datasources.view as datasources
import steps.connections.datasources.new.view as datasources_new
import steps.connections.datasources.altinity_edit.view as datasources_altinity_edit

from requirements.requirements import *


@TestScenario
def gh_api_check(self):
    """Check that gh-api data source works correctly."""

    with When("I go to clickhouse dashboard"):
        dashboards.open_dashboard(dashboard_name="dashboard-gh-api")


    with Then("I check gh-api datasource works correctly"):
        for attempt in retries(delay=5, timeout=50):
            with attempt:
                with delay():
                    with Then("I take screenshot of Pull request events for grafana/grafana panel"):
                        dashboard.take_screenshot_for_panel(panel_name="Pull request events for grafana/grafana", screenshot_name="gh-api_panel")

                with delay():
                    with Then("I check graph contains data"):
                        assert actions.check_screenshot_contains_green(screenshot_name="gh-api_panel") is True, error()


@TestCheck
def check_queries(self):
    """Go to SQL editor and check queries,"""
    with By("clicking go to sql editor button"):
        with delay():
            panel.go_to_sql_editor(query_name='A')
            panel.go_to_sql_editor(query_name='B')
    with By("clicking show generated sql button"):
        with delay():
            sql_editor.click_show_generated_sql_button(query_name='A')
            sql_editor.click_show_generated_sql_button(query_name='B')
    with By("checking that reformatted queries contains actual queries"):
        with delay():
            assert 'SELECT now(), 1' in sql_editor.get_reformatted_query(query_name='A'), error()
            assert 'SELECT now(), 1' in sql_editor.get_reformatted_query(query_name='B'), error()


@TestScenario
def mixed_data_sources(self):
    """Check that grafana plugin supports mixed data sources."""

    with When("I create the first new altinity datasource"):
        actions.create_new_altinity_datasource(datasource_name='mixed_1', url="http://clickhouse:8123")

    with When("I create the second new altinity datasource"):
        actions.create_new_altinity_datasource(datasource_name='mixed_2', url="http://clickhouse:8123")

    with Given("I create new dashboard"):
        actions.create_dashboard(dashboard_name="mixed")

    with When("I add visualization for panel"):
        dashboard.add_visualization()


    with When("I select datasource"):
        with delay():
            panel.select_datasource_in_panel_view(datasource_name='-- Mixed --')

    with When("I add query"):
        with delay():
            panel.click_add_query_button()

    with When("I change datasource for the first query"):
        with delay():
            panel.enter_data_source_for_query(query_name='A', datasource_name='mixed_1')

    with When("I change datasource for the second query"):
        with delay():
            panel.enter_data_source_for_query(query_name='B', datasource_name='mixed_2')

    with When("I open SQL editor"):
        with delay():
            panel.go_to_sql_editor(query_name='A')
            panel.go_to_sql_editor(query_name='B')

    with Then("I enter the first query"):
        with delay():
            panel.enter_sql_editor_input(query_name='A', query='SELECT now(), 1')

    with Then("I enter the second query"):
        with delay():
            panel.enter_sql_editor_input(query_name='B', query='SELECT now(), 1')

    with When("I click on the visualization to see the result"):
        with delay():
            panel.click_on_the_visualization()

    with Then("I click save button"):
        with delay():
            panel.save_dashboard()

    with Then("I open dashboard view"):
        with delay():
            dashboards.open_dashboard(dashboard_name="mixed")

    with Then("I go to panel edit the first time"):
        with delay():
            dashboard.open_panel(panel_name='Panel Title')

    with Then("I check queries the first time"):
        check_queries()

    with Then("I click discard button"):
        with delay():
            panel.click_discard_button()

    with Then("I go to panel edit the second time"):
        with delay():
            dashboard.open_panel(panel_name='Panel Title')

    with Then("I check queries the second time"):
        check_queries()


@TestScenario
@Requirements(RQ_SRS_Plugin_DataSourceSetupView_DefaultValuesToggle("1.0"),)
def default_values_not_affect_url_textfield(self):
    """Check that default values not affect to url textfield in datasource setup."""

    with When("I open create new datasource view"):
        with delay():
            datasources_new.open_add_new_datasource_endpoint()

    with And("I click new altinity grafana plugin"):
        with delay():
            datasources_new.click_new_altinity_plugin_datasource()

    with And("I enter url"):
        with delay():
            datasources_altinity_edit.enter_url_into_url_field(url="http://clickhouse:8123")

    with And("I enter datasource name"):
        with delay():
            datasources_altinity_edit.enter_name_into_name_field(datasource_name="default_values_not_affect_url_textfield")

    with And("I click save and test button"):
        with delay():
            datasources_altinity_edit.click_save_and_test_button()

    with And("I click `Use default values toggle`"):
        with delay():
            datasources_altinity_edit.click_use_default_values_toggle()

    with And("I click use post method toggle"):
        with delay():
            datasources_altinity_edit.click_use_post_method_toggle()

    with Then("I check that url textfield is not change after clicking on the toggle"):
        with delay():
            assert datasources_altinity_edit.get_url_textfield_text() == "http://clickhouse:8123", error()


@TestScenario
def annotations_without_time_reformatting(self):
    """Check that grafana supports annotations query in different formats."""

    with When("I go to Annotation event_time"):
        with delay():
            dashboards.open_dashboard(dashboard_name="Annotation event_time")

    with And("I screenshot event_time panel"):
        with By("opening panel event_time"):
            with delay():
                dashboard.open_panel(panel_name='event_time')

        with By("refreshing annotation 1"):
            with delay():
                panel.refresh_annotation(annotation_name="annotation_1")

        with By("taking screenshot for visualization for event_time panel"):
            with delay():
                panel.take_screenshot_for_visualization(screenshot_name="event_tme_panel")

    with Finally("I discard changes for panel"):
        with delay(after=0.5):
            panel.click_back_to_dashboard_button()

    with And("I discard changes for dashboard"):
        with delay(after=0.5):
            dashboard.discard_changes_for_dashboard()

    with When("I go to Annotation event_time"):
        with delay():
            dashboards.open_dashboard(dashboard_name="Annotation event_time")

    with And("I screenshot toUInt64 panel"):
        with By("opening panel toUInt64"):
            with delay():
                dashboard.open_panel(panel_name='toUInt64')

        with By("refreshing annotation 2"):
            with delay():
                panel.refresh_annotation(annotation_name="annotation_2")

        with By("taking screenshot for visualization for toUInt64 panel"):
            with delay():
                panel.take_screenshot_for_visualization(screenshot_name="toUInt64_panel")

    with Finally("I discard changes for panel"):
        with delay(after=0.5):
            panel.click_back_to_dashboard_button()

    with And("I discard changes for dashboard"):
        with delay(after=0.5):
            dashboard.discard_changes_for_dashboard()

    with Then("I compare screenshots"):
        with delay():
            assert actions.compare_screenshots_percent(screenshot_name_1="event_tme_panel", screenshot_name_2="toUInt64_panel") > 0.9, error()

<<<<<<< HEAD

@TestScenario
def many_categories(self):
    """Check that grafana plugin supports visualizing timeseries with many categories."""

    with When("I go to ClickHouse Queries Analysis dashboard"):
        with delay():
            dashboards.open_dashboard(dashboard_name="ClickHouse Queries Analysis")

    try:
        with When("I open Queries timeline panel"):
            with delay():
                dashboard.open_panel(panel_name="Queries timeline")

        with And("I click run query button"):
            with delay():
                panel.click_run_query_button()

        with Then("I check there is no errors on the visualization"):
            with delay():
                assert panel.check_no_labels_on_visualization(labels=["normalized_query_hash", "Too many points"]), error()
    finally:
        with Finally("I discard changes for panel"):
            with delay(after=0.5):
                panel.click_back_to_dashboard_button()

        with And("I discard changes for dashboard"):
            with delay(after=0.5):
                dashboard.discard_changes_for_dashboard()

=======
>>>>>>> 46f2bac4
@TestFeature
@Name("e2e")
def feature(self):
    """End-to-end tests."""

    for scenario in loads(current_module(), Scenario):
        scenario()<|MERGE_RESOLUTION|>--- conflicted
+++ resolved
@@ -225,7 +225,6 @@
         with delay():
             assert actions.compare_screenshots_percent(screenshot_name_1="event_tme_panel", screenshot_name_2="toUInt64_panel") > 0.9, error()
 
-<<<<<<< HEAD
 
 @TestScenario
 def many_categories(self):
@@ -256,8 +255,6 @@
             with delay(after=0.5):
                 dashboard.discard_changes_for_dashboard()
 
-=======
->>>>>>> 46f2bac4
 @TestFeature
 @Name("e2e")
 def feature(self):
