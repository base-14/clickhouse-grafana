--- conflicted
+++ resolved
@@ -22,10 +22,7 @@
     with When("I go to clickhouse dashboard"):
         dashboards.open_dashboard(dashboard_name="gh-api")
 
-<<<<<<< HEAD
-=======
 
->>>>>>> c0531640
     with Then("I check gh-api datasource works correctly"):
         for attempt in retries(delay=5, timeout=50):
             with attempt:
