import time

from testflows.core import *
from steps.delay import delay
from testflows.asserts import error

import steps.ui as ui
import steps.actions as actions
import steps.login.view as login
import steps.panel.view as panel
import steps.dashboard.view as dashboard
import steps.dashboards.view as dashboards
import steps.panel.sql_editor.view as sql_editor
import steps.panel.query_options.view as query_options
import steps.alerting.alert_rules.new.view as alert_rules

from requirements.requirements import *

<<<<<<< HEAD
#
# @TestScenario
# def check_red_alert(self):
#     """Check that grafana plugin supports red unified alerts."""
#
#     with Given("I define dashboard name for tests"):
#         dashboard_name = define("dashboard_name", "a_red_alert")
#
#     with Given("I create new dashboard"):
#         actions.create_dashboard(dashboard_name=dashboard_name)
#
#     with When("I add visualization for panel"):
#         dashboard.add_visualization()
#
#     with When("I select datasource"):
#         with delay():
#             panel.select_datasource_in_panel_view(datasource_name='test_alerts_unified')
#
#     with When("I setup query settings for queries"):
#         with delay():
#             actions.setup_query_settings()
#
#     with When("I open SQL editor"):
#         with delay():
#             panel.go_to_sql_editor()
#
#     with Given("I define a query"):
#         query = define("query", "SELECT $timeSeries as t, count() FROM $table WHERE $timeFilter GROUP BY t ORDER BY t")
#
#     with When("I enter query to SQL editor"):
#         panel.enter_sql_editor_input(query=query)
#
#     with Then("I click on the run query"):
#         with delay():
#             panel.click_run_query_button()
#
#     with And("I save dashboard"):
#         with delay():
#             panel.save_dashboard()
#
#     with When("I setup unified alerts"):
#         actions.setup_unified_alerts(
#             alert_name="red_alert",
#             alert_folder_name="test_red_alert",
#             alert_group_name="test_alert_group",
#             threshold_value='0'
#         )
#
#     with Then("I open dashboard"):
#         with delay():
#             dashboards.open_dashboard(dashboard_name=dashboard_name)
#
#     with Then("I check red alert is appeared"):
#         for attempt in retries(delay=5, timeout=50):
#             with attempt:
#                 dashboards.open_dashboard(dashboard_name=dashboard_name)
#                 assert dashboard.check_red_alert_for_panel() is True
=======

@TestScenario
def check_red_alert(self):
    """Check that grafana plugin supports red unified alerts."""

    with Given("I define dashboard name for tests"):
        dashboard_name = define("dashboard_name", "a_red_alert")

    with Given("I create new dashboard"):
        actions.create_dashboard(dashboard_name=dashboard_name, finally_save_dashboard=False)

    with When("I add visualization for panel"):
        dashboard.add_visualization()

    with When("I select datasource"):
        with delay():
            panel.select_datasource_in_panel_view(datasource_name='test_alerts_unified')

    with When("I setup query settings for queries"):
        with delay():
            actions.setup_query_settings()

    with When("I open SQL editor"):
        with delay():
            panel.go_to_sql_editor()

    with Given("I define a query"):
        query = define("query", "SELECT $timeSeries as t, count() FROM $table WHERE $timeFilter GROUP BY t ORDER BY t")

    with When("I enter query to SQL editor"):
        panel.enter_sql_editor_input(query=query)

    with Then("I click on the run query"):
        with delay():
            panel.click_run_query_button()

    with And("I save dashboard"):
        with delay():
            panel.save_dashboard()

    with When("I setup unified alerts"):
        actions.setup_unified_alerts(
            alert_name="red_alert",
            alert_folder_name="test_red_alert",
            alert_group_name="test_alert_group",
            threshold_value='0'
        )

    with Then("I open dashboard"):
        with delay():
            dashboards.open_dashboard(dashboard_name=dashboard_name)

    with Then("I check red alert is appeared"):
        for attempt in retries(delay=5, timeout=50):
            with attempt:
                dashboards.open_dashboard(dashboard_name=dashboard_name)
                assert dashboard.check_red_alert_for_panel() is True
>>>>>>> c0531640


@TestScenario
def check_green_alert(self):
    """Check that grafana plugin supports green unified alerts."""

    with Given("I define dashboard name for tests"):
        dashboard_name = define("dashboard_name", "a_green_alert")

    with Given("I create new dashboard"):
        actions.create_dashboard(dashboard_name=dashboard_name, finally_save_dashboard=False)

    with When("I add visualization for panel"):
        dashboard.add_visualization()

    with When("I select datasource"):
        with delay():
            panel.select_datasource_in_panel_view(datasource_name='test_alerts_unified')

    with When("I setup query settings for queries"):
        with delay():
            actions.setup_query_settings()

    with When("I open SQL editor"):
        with delay():
            panel.go_to_sql_editor()

    with Given("I define a query"):
        query = define("query", "SELECT $timeSeries as t, count() FROM $table WHERE $timeFilter GROUP BY t ORDER BY t")

    with When("I enter query to SQL editor"):
        panel.enter_sql_editor_input(query=query)

    with Then("I click on the run query"):
        with delay():
            panel.click_run_query_button()

    with And("I save dashboard"):
        with delay():
            panel.save_dashboard()

    with When("I setup unified alerts"):
        actions.setup_unified_alerts(
            alert_name="green_alert",
            alert_folder_name="test_green_alert",
            alert_group_name="test_alert_group",
            threshold_value='10'
        )

    with Then("I open dashboard"):
        with delay():
            dashboards.open_dashboard(dashboard_name=dashboard_name)

    with Then("I check green alert is appeared"):
        for attempt in retries(delay=5, timeout=50):
            with attempt:
                dashboards.open_dashboard(dashboard_name=dashboard_name)
                assert dashboard.check_green_alert_for_panel() is True


@TestFeature
@Requirements(
    RQ_SRS_Plugin_Alerts("1.0"),
    RQ_SRS_Plugin_Alerts_AlertSetupPage("1.0"),
    RQ_SRS_Plugin_Alerts_UnifiedAlerts("1.0"),
)
@Name("unified alerts")
def feature(self):
    """Check that grafana plugin supports unified alerts."""

    with When("I create new altinity datasource"):
        actions.create_new_altinity_datasource(datasource_name='test_alerts_unified', url="http://clickhouse:8123",)

    for scenario in loads(current_module(), Scenario):
        scenario()<|MERGE_RESOLUTION|>--- conflicted
+++ resolved
@@ -16,65 +16,6 @@
 
 from requirements.requirements import *
 
-<<<<<<< HEAD
-#
-# @TestScenario
-# def check_red_alert(self):
-#     """Check that grafana plugin supports red unified alerts."""
-#
-#     with Given("I define dashboard name for tests"):
-#         dashboard_name = define("dashboard_name", "a_red_alert")
-#
-#     with Given("I create new dashboard"):
-#         actions.create_dashboard(dashboard_name=dashboard_name)
-#
-#     with When("I add visualization for panel"):
-#         dashboard.add_visualization()
-#
-#     with When("I select datasource"):
-#         with delay():
-#             panel.select_datasource_in_panel_view(datasource_name='test_alerts_unified')
-#
-#     with When("I setup query settings for queries"):
-#         with delay():
-#             actions.setup_query_settings()
-#
-#     with When("I open SQL editor"):
-#         with delay():
-#             panel.go_to_sql_editor()
-#
-#     with Given("I define a query"):
-#         query = define("query", "SELECT $timeSeries as t, count() FROM $table WHERE $timeFilter GROUP BY t ORDER BY t")
-#
-#     with When("I enter query to SQL editor"):
-#         panel.enter_sql_editor_input(query=query)
-#
-#     with Then("I click on the run query"):
-#         with delay():
-#             panel.click_run_query_button()
-#
-#     with And("I save dashboard"):
-#         with delay():
-#             panel.save_dashboard()
-#
-#     with When("I setup unified alerts"):
-#         actions.setup_unified_alerts(
-#             alert_name="red_alert",
-#             alert_folder_name="test_red_alert",
-#             alert_group_name="test_alert_group",
-#             threshold_value='0'
-#         )
-#
-#     with Then("I open dashboard"):
-#         with delay():
-#             dashboards.open_dashboard(dashboard_name=dashboard_name)
-#
-#     with Then("I check red alert is appeared"):
-#         for attempt in retries(delay=5, timeout=50):
-#             with attempt:
-#                 dashboards.open_dashboard(dashboard_name=dashboard_name)
-#                 assert dashboard.check_red_alert_for_panel() is True
-=======
 
 @TestScenario
 def check_red_alert(self):
@@ -132,7 +73,6 @@
             with attempt:
                 dashboards.open_dashboard(dashboard_name=dashboard_name)
                 assert dashboard.check_red_alert_for_panel() is True
->>>>>>> c0531640
 
 
 @TestScenario
