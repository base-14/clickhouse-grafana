from testflows.core import *
from steps.delay import delay
from testflows.asserts import error


import steps.actions as actions
import steps.panel.view as panel
import steps.dashboard.view as dashboard
import steps.dashboards.view as dashboards
import steps.panel.sql_editor.view as sql_editor

from requirements.requirements import *

help_macros = """$table - replaced with selected table name from Query Builder
$dateCol - replaced with Date:Col value from Query Builder
$dateTimeCol - replaced with Column:DateTime or Column:TimeStamp value from Query Builder
$from - replaced with (timestamp with ms)/1000 value of UI selected "Time Range:From"
$to - replaced with (timestamp with ms)/1000 value of UI selected "Time Range:To"
$interval - replaced with selected "Group by time interval" value (as a number of seconds)
$timeFilter - replaced with currently selected "Time Range". Require Column:Date and Column:DateTime or Column:TimeStamp to be selected
$timeSeries - replaced with special ClickHouse construction to convert results as time-series data. Use it as "SELECT $timeSeries...". Require Column:DateTime or Column:TimeStamp to be selected
$naturalTimeSeries - replaced with special ClickHouse construction to convert results as time-series data in logical/natural units. Use it as "SELECT $naturalTimeSeries...". Require Column:DateTime or Column:TimeStamp to be selected
$unescape - unescapes variable value by removing single quotes. Used for multiple-value string variables: "SELECT $unescape($column) FROM requests WHERE $unescape($column) = 5"
$adhoc - replaced with a rendered ad-hoc filter expression, or "1" if no ad-hoc filters exist
$conditionalTest - add `SQL predicate` filter expression only if $variable have non empty value
A description of macros is available by typing their names in Raw Editor"""

help_functions = """$rate(cols...) - function to convert query results as "change rate per interval". Example usage: $rate(countIf(Type = 200) * 60 AS good, countIf(Type != 200) * 60 AS bad) FROM requests
$columns(key, value) - function to query values as an array of [key, value], where key would be used as a label. Example usage: $columns(Type, count() c) FROM requests
$rateColumns(key, value) - is a combination of $columns and $rate. Example usage: $rateColumns(Type, count() c) FROM requests"""


@TestScenario
@Requirements(RQ_SRS_Plugin_RawSQLEditorInterface_AddMetadata("1.0"))
def add_metadata_toggle(self):
    """Check that grafana plugin supports Add metadata toggle."""

    with Given("I define a query"):
        query = define("query", "SELECT now() - number * 1000, number FROM numbers(10)")

    with When("I enter query to SQL editor"):
        panel.enter_sql_editor_input(query=query)

        with Then("I click on the visualization to see results"):
            with delay():
                panel.click_on_the_visualization()

        with Then("I check reformatted query"):
            assert "/* grafana dashboard=a_test_sql_editor, user=1 */" in sql_editor.get_reformatted_query(query_name='A'), error()

    try:
        with Then("I click Add metadata toggle"):
            with delay():
                sql_editor.click_add_metadata_toggle(query_name='A')

        with Then("I check reformatted query after clicking toggle"):
            with delay():
                assert not ("/* grafana dashboard=a_test_sql_editor, user=1 */" in sql_editor.get_reformatted_query(query_name='A')), error()

    finally:
        with Finally("I return Add metadata toggle status back"):
            with delay():
                sql_editor.click_add_metadata_toggle(query_name='A')


@TestScenario
@Requirements(RQ_SRS_Plugin_RawSQLEditorInterface_Step("1.0"))
def step_textfield(self):
    """Check that grafana plugin supports Step textfield."""

    with Given("I define a query"):
        query = define("query", "SELECT $timeSeries as t, count() FROM $table WHERE $timeFilter GROUP BY t ORDER BY t")

    with When("I enter query to SQL editor"):
        panel.enter_sql_editor_input(query=query)

    with Then("I click on the visualization to see results"):
        with delay():
            panel.click_on_the_visualization()

    try:
        with Then("I enter step in seconds"):
            with delay():
                sql_editor.enter_step(query_name='A', step="100s")

        with Then("I check reformatted query after entering step in seconds"):
            with delay():
                assert "100" in sql_editor.get_reformatted_query(query_name='A'), error()

        with Then("I enter step in minutes"):
            with delay():
                sql_editor.enter_step(query_name='A', step="100m")

        with Then("I check reformatted query after entering step in minutes"):
            with delay():
                assert f"{100*60}" in sql_editor.get_reformatted_query(query_name='A'), error()

        with Then("I enter step in days"):
            with delay():
                sql_editor.enter_step(query_name='A', step="100d")

        with Then("I check reformatted query after entering step in days"):
            with delay():
                assert f"{100*60*60*24}" in sql_editor.get_reformatted_query(query_name='A'), error()

    finally:
        with Finally("I return Step textfield value back"):
            sql_editor.enter_step(query_name='A', step="")


@TestScenario
@Requirements(RQ_SRS_Plugin_RawSQLEditorInterface_Round("1.0"))
def round_textfield(self):
    """Check that grafana plugin supports Round textfield."""

    with Given("I define a query"):
        query = define("query", "SELECT $timeSeries as t, count() FROM $table WHERE $timeFilter GROUP BY t ORDER BY t")

    with When("I enter query to SQL editor"):
        panel.enter_sql_editor_input(query=query)

    with Then("I click on the visualization to see results"):
        with delay():
            panel.click_on_the_visualization()

    try:
        with Then("I enter round"):
            with delay():
                sql_editor.enter_round(query_name='A', round="100s")

        with Then("I check reformatted contains rounded by 100s 'time from' and 'time to'"):
            with delay():
                assert (sql_editor.get_time_from_in_seconds(query_name='A') % 100) == 0, error()
                assert (sql_editor.get_time_to_in_seconds(query_name='A') % 100) == 0, error()

        with Then("I enter another round"):
            with delay():
                sql_editor.enter_round(query_name='A', round="10000s")

        with Then("I check reformatted query contains rounded by 10000s 'time from' and 'time to'"):
            with delay():
                assert (sql_editor.get_time_from_in_seconds(query_name='A') % 10000) == 0, error()
                assert (sql_editor.get_time_to_in_seconds(query_name='A') % 10000) == 0, error()
    finally:
        with Finally("I return Round textfield value back"):
            with delay():
                sql_editor.enter_round(query_name='A', round="0s")


@TestScenario
@Requirements(RQ_SRS_Plugin_RawSQLEditorInterface_Resolution("1.0"))
def resolution_dropdown(self):
    """Check that grafana plugin supports Resolution dropdown."""

    with Given("I define a query"):
        query = define("query", "SELECT $timeSeries as t, count() FROM $table WHERE $timeFilter GROUP BY t ORDER BY t")

    with Given("I define an array of resolutions that will be checked"):
        resolutions = define("resolutions", ['1/1', '1/2', '1/3', '1/4', '1/5', '1/10'])

    with When("I enter query to SQL editor"):
        panel.enter_sql_editor_input(query=query)

    with Then("I click on the visualization to see results"):
        with delay():
            panel.click_on_the_visualization()

    try:
        with Then("I enter step"):
            with delay():
                sql_editor.enter_step(query_name='A', step="100s")

        for resolution in resolutions:
            with Then(f"I change resolution to {resolution}"):
                with delay():
                    sql_editor.enter_resolution(query_name='A', resolution=resolution)

            with Then(f"I check {resolution} resolution applied to reformatted query"):
                with delay():
                    assert f'{int(resolution[2:])*100}' in sql_editor.get_reformatted_query(query_name='A'), error()

    finally:
        with Finally("I return Step textfield and Resolution dropdown values back"):
            with delay():
                sql_editor.enter_resolution(query_name='A', resolution='1/1')
                sql_editor.enter_step(query_name='A', step="")


@TestOutline
def format_as_dropdown(self, format_as, columns, table_error=False):
    """Check that grafana plugin supports Format As dropdown."""

    with Given("I define a query"):
        query = define("query", "SELECT $timeSeries as t, count() FROM $table WHERE $timeFilter GROUP BY t ORDER BY t")

    with When("I enter query to SQL editor"):
        panel.enter_sql_editor_input(query=query)

    with Then("I click on the visualization to see results"):
        with delay():
            panel.click_on_the_visualization()

    try:
        with When("I click table view toggle"):
            panel.click_table_view_toggle()

        with Then("I check table contains 'Time' and 'count()' columns"):
            panel.check_columns_in_table_view(columns=['Time', 'count()'])

        with Then("I change format as"):
            with delay():
                sql_editor.enter_format_as(query_name='A', format_as=format_as)

            with When("I click on run query button"):
                panel.click_run_query_button()

        if table_error:
            with Then("I check table error exists"):
                assert panel.check_error_for_table_view() is True, error()

        elif len(columns) == 0:
            with Then("I check table contains no data"):
                assert panel.check_no_data_text() is True, error()

        else:
            with Then("I check table contains expected columns"):
                assert panel.check_columns_in_table_view(columns=columns) is True, error()

    finally:
        with Finally("I return Format As dropdown value back"):
            with delay():
                sql_editor.enter_format_as(query_name='A', format_as='Time series')

        with And("I turn table view back"):
            with delay():
                panel.click_table_view_toggle()


@TestScenario
@Requirements(RQ_SRS_Plugin_RawSQLEditorInterface_FormatAs("1.0"))
def format_as_dropdown_table(self):
    """Check that grafana plugin supports specifying Format As dropdown as Table."""

    format_as_dropdown(format_as='Table', columns=['t', 'count()'], table_error=False)


@TestScenario
@Requirements(RQ_SRS_Plugin_RawSQLEditorInterface_FormatAs("1.0"))
def format_as_dropdown_logs(self):
    """Check that grafana plugin supports specifying Format As dropdown as Logs."""

    format_as_dropdown(format_as='Logs', columns=[], table_error=False)


@TestScenario
@Requirements(RQ_SRS_Plugin_RawSQLEditorInterface_FormatAs("1.0"))
def format_as_dropdown_traces(self):
    """Check that grafana plugin supports specifying Format As dropdown as Traces."""

    format_as_dropdown(format_as='Traces', columns=[], table_error=True)


@TestScenario
@Requirements(RQ_SRS_Plugin_RawSQLEditorInterface_FormatAs("1.0"))
def format_as_dropdown_flame_graph(self):
    """Check that grafana plugin supports specifying Format As dropdown as Flame Graph."""

    format_as_dropdown(format_as='Flame Graph', columns=['label', 'level', 'value', 'self'], table_error=False)


@TestScenario
@Requirements(RQ_SRS_Plugin_RawSQLEditorInterface_ShowHelp("1.0"))
def help_button(self):
    """Check that grafana plugin supports Show help button."""

    try:
        with Then("I click Show help button"):
            with delay():
                sql_editor.click_show_help_button(query_name='A')

        with (Then("I check show help message")):
            with delay():
                assert help_macros in sql_editor.get_help_text(query_name='A'), error()
                assert help_functions in sql_editor.get_help_text(query_name='A'), error()
    finally:
        with Finally("I collapse help text"):
            with delay():
                sql_editor.click_show_help_button(query_name='A')


@TestScenario
@Requirements(RQ_SRS_Plugin_RawSQLEditorInterface_Extrapolation("1.0"))
def extrapolation_toggle(self):
    """Check that grafana plugin supports Extrapolation toggle."""

    with Given("I define a query"):
        query = define("query", "SELECT $timeSeries as t, count() FROM $table WHERE $timeFilter GROUP BY t ORDER BY t")

    with When("I enter query to SQL editor"):
        panel.enter_sql_editor_input(query=query)

    try:
        with Then("I enter step"):
            with delay():
                sql_editor.enter_step(query_name='A', step="100s")

        with Then("I click on run query button to see results"):
            with delay():
                panel.click_run_query_button()
                
        with Then("I check extrapolation toggle works correctly"):
            for attempt in retries(delay=10, count=12):
                with attempt:
                    with When("I click on run query button to see results with turned on extrapolation"):
                        panel.click_run_query_button()

<<<<<<< HEAD
        with Then("I check extrapolation toggle works correctly"):
            for attempt in retries(delay=10, count=6):
                with attempt:
                    with When("I click on run query button to see results with turned on extrapolation"):
                        panel.click_run_query_button()

                    with When("I take screenshot with extrapolation"):
                        panel.take_screenshot_for_visualization(screenshot_name='extrapolation_toggle_on')

                    with When("I click on the extrapolation toggle to turn extrapolation off"):
                        sql_editor.click_extrapolation_toggle(query_name='A')

                    with When("I click on run query button to see results with turned off extrapolation"):
                        panel.click_run_query_button()

                    with When("I take screenshot without extrapolation"):
                        panel.take_screenshot_for_visualization(screenshot_name='extrapolation_toggle_off')

                    with When("I click on the extrapolation toggle to turn extrapolation on"):
                        sql_editor.click_extrapolation_toggle(query_name='A')

=======
                    with When("I take screenshot with extrapolation"):
                        panel.take_screenshot_for_visualization(screenshot_name='extrapolation_toggle_on')

                    with When("I click on the extrapolation toggle to turn extrapolation off"):
                        sql_editor.click_extrapolation_toggle(query_name='A')

                    with When("I click on run query button to see results with turned off extrapolation"):
                        panel.click_run_query_button()

                    with When("I take screenshot without extrapolation"):
                        panel.take_screenshot_for_visualization(screenshot_name='extrapolation_toggle_off')

                    with When("I click on the extrapolation toggle to turn extrapolation on"):
                        sql_editor.click_extrapolation_toggle(query_name='A')

>>>>>>> c0531640
                    with Then("I check screenshots are different"):
                        assert not(actions.compare_screenshots(screenshot_name_1='extrapolation_toggle_on', screenshot_name_2='extrapolation_toggle_off'))

    finally:
        with Finally("I return Step textfield and Resolution dropdown values back"):
            with delay():
                sql_editor.enter_step(query_name='A', step="")


@TestOutline
@Requirements(RQ_SRS_Plugin_RawSQLEditorInterface_SkipComments("1.0"))
def skip_comments_toggle(self, query):
    """Check that grafana plugin supports Skip Comments toggle."""

    with When("I enter query in SQL editor"):
        panel.enter_sql_editor_input(query=query)

    with Then("I click on the visualization to see results"):
        with delay():
            panel.click_on_the_visualization()

    try:
        with Then("I check reformatted query does not contain the comment"):
            assert not ("COMMENT" in sql_editor.get_reformatted_query(query_name='A')), error()

        with Then("I click Skip Comments toggle", description="to allow user to see the comment"):
            with delay():
                sql_editor.click_skip_comments_toggle(query_name='A')

        with Then("I check reformatted query contains the comment"):
            with delay():
                assert "COMMENT" in sql_editor.get_reformatted_query(query_name='A'), error()

    finally:
        with Finally("I return Skip Comments toggle status back"):
            with delay():
                sql_editor.click_skip_comments_toggle(query_name='A')


@TestScenario
def multiline_comment(self):
    """Check that grafana plugin supports Skip Comments toggle with multiline comments."""

    with Given("I define a query that contains a comment"):
        query = define("query",
                       "SELECT now() - number * 1000, number FROM numbers(10) /*\nCOMMENT*/")

    skip_comments_toggle(query=query)


@TestScenario
def double_dash_comment(self):
    """Check that grafana plugin supports Skip Comments toggle with multiline comments."""

    with Given("I define a query that contains a comment"):
        query = define("query",
                       "SELECT now() - number * 1000, number FROM numbers(10) --COMMENT")

    skip_comments_toggle(query=query)


@TestScenario
def hash_comment(self):
    """Check that grafana plugin supports Skip Comments toggle with multiline comments."""

    with Given("I define a query that contains a comment"):
        query = define("query",
                       "SELECT now() - number * 1000, number FROM numbers(10) #COMMENT")

    skip_comments_toggle(query=query)


@TestScenario
def hash_exclamation_comment(self):
    """Check that grafana plugin supports Skip Comments toggle with multiline comments."""

    with Given("I define a query that contains a comment"):
        query = define("query",
                       "SELECT now() - number * 1000, number FROM numbers(10) #!COMMENT")

    skip_comments_toggle(query=query)


@TestFeature
@Requirements(RQ_SRS_Plugin_RawSQLEditorInterface("1.0"),
              RQ_SRS_Plugin_RawSQLEditorInterface_ShowGeneratedSQL("1.0"),
              RQ_SRS_Plugin_RawSQLEditorInterface_ReformatQuery("1.0"),
              )
@Name("sql editor")
def feature(self):
    """Check that grafana plugin supports SQL Editor options."""

    with Given("I define dashboard name for tests"):
        dashboard_name = define("dashboard_name", "a_test_sql_editor")

    with When("I create new altinity datasource"):
        actions.create_new_altinity_datasource(datasource_name='sql_editor', url="http://clickhouse:8123",)

    with Given("I create new dashboard"):
        actions.create_dashboard(dashboard_name=dashboard_name)

    with When("I add visualization for panel"):
        dashboard.add_visualization()

    with When("I select datasource"):
        with delay():
            panel.select_datasource_in_panel_view(datasource_name='sql_editor')

    with When("I setup query settings for queries"):
        with delay():
            actions.setup_query_settings()

    with When("I open SQL editor"):
        with delay():
            panel.go_to_sql_editor()

    with Then("I click Show generated SQL button",
              description="opened to check reformatted queries in scenarios"):
        with delay():
            sql_editor.click_show_generated_sql_button(query_name='A')

    for scenario in loads(current_module(), Scenario):
        scenario()<|MERGE_RESOLUTION|>--- conflicted
+++ resolved
@@ -314,13 +314,6 @@
                     with When("I click on run query button to see results with turned on extrapolation"):
                         panel.click_run_query_button()
 
-<<<<<<< HEAD
-        with Then("I check extrapolation toggle works correctly"):
-            for attempt in retries(delay=10, count=6):
-                with attempt:
-                    with When("I click on run query button to see results with turned on extrapolation"):
-                        panel.click_run_query_button()
-
                     with When("I take screenshot with extrapolation"):
                         panel.take_screenshot_for_visualization(screenshot_name='extrapolation_toggle_on')
 
@@ -336,23 +329,6 @@
                     with When("I click on the extrapolation toggle to turn extrapolation on"):
                         sql_editor.click_extrapolation_toggle(query_name='A')
 
-=======
-                    with When("I take screenshot with extrapolation"):
-                        panel.take_screenshot_for_visualization(screenshot_name='extrapolation_toggle_on')
-
-                    with When("I click on the extrapolation toggle to turn extrapolation off"):
-                        sql_editor.click_extrapolation_toggle(query_name='A')
-
-                    with When("I click on run query button to see results with turned off extrapolation"):
-                        panel.click_run_query_button()
-
-                    with When("I take screenshot without extrapolation"):
-                        panel.take_screenshot_for_visualization(screenshot_name='extrapolation_toggle_off')
-
-                    with When("I click on the extrapolation toggle to turn extrapolation on"):
-                        sql_editor.click_extrapolation_toggle(query_name='A')
-
->>>>>>> c0531640
                     with Then("I check screenshots are different"):
                         assert not(actions.compare_screenshots(screenshot_name_1='extrapolation_toggle_on', screenshot_name_2='extrapolation_toggle_off'))
 
